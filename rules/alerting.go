// Copyright 2013 The Prometheus Authors
// Licensed under the Apache License, Version 2.0 (the "License");
// you may not use this file except in compliance with the License.
// You may obtain a copy of the License at
//
// http://www.apache.org/licenses/LICENSE-2.0
//
// Unless required by applicable law or agreed to in writing, software
// distributed under the License is distributed on an "AS IS" BASIS,
// WITHOUT WARRANTIES OR CONDITIONS OF ANY KIND, either express or implied.
// See the License for the specific language governing permissions and
// limitations under the License.

package rules

import (
	"context"
	"fmt"
	"net/url"
	"strings"
	"sync"
	"time"

	"github.com/go-kit/log"
	"github.com/go-kit/log/level"
	"github.com/prometheus/common/model"
	"go.uber.org/atomic"
	"gopkg.in/yaml.v2"

	"github.com/prometheus/prometheus/model/labels"
	"github.com/prometheus/prometheus/model/rulefmt"
	"github.com/prometheus/prometheus/model/timestamp"
	"github.com/prometheus/prometheus/promql"
	"github.com/prometheus/prometheus/promql/parser"
	"github.com/prometheus/prometheus/storage"
	"github.com/prometheus/prometheus/template"
)

const (
	// AlertMetricName is the metric name for synthetic alert timeseries.
	alertMetricName = "ALERTS"
	// AlertForStateMetricName is the metric name for 'for' state of alert.
	alertForStateMetricName = "ALERTS_FOR_STATE"

	// AlertStateLabel is the label name indicating the state of an alert.
	alertStateLabel = "alertstate"
)

// AlertState denotes the state of an active alert.
type AlertState int

// INFO: 告警状态的枚举
const (
	// StateInactive is the state of an alert that is neither firing nor pending.
	StateInactive AlertState = iota
	// StatePending is the state of an alert that has been active for less than
	// the configured threshold duration.
	StatePending
	// StateFiring is the state of an alert that has been active for longer than
	// the configured threshold duration.
	StateFiring
)

func (s AlertState) String() string {
	switch s {
	case StateInactive:
		return "inactive"
	case StatePending:
		return "pending"
	case StateFiring:
		return "firing"
	}
	panic(fmt.Errorf("unknown alert state: %d", s))
}

// Alert is the user-level representation of a single instance of an alerting rule.
// INFO: 表示某个告警规则下的一个具体的告警对象
type Alert struct {
	State AlertState

	Labels      labels.Labels
	Annotations labels.Labels

	// The value at the last evaluation of the alerting expression.
	Value float64
	// The interval during which the condition of this alert held true.
	// ResolvedAt will be 0 to indicate a still active alert.
	ActiveAt        time.Time
	FiredAt         time.Time
	ResolvedAt      time.Time
	LastSentAt      time.Time
	ValidUntil      time.Time
	KeepFiringSince time.Time
}

func (a *Alert) needsSending(ts time.Time, resendDelay time.Duration) bool {
	if a.State == StatePending {
		return false
	}

	// if an alert has been resolved since the last send, resend it
	if a.ResolvedAt.After(a.LastSentAt) {
		return true
	}

	return a.LastSentAt.Add(resendDelay).Before(ts)
}

// An AlertingRule generates alerts from its vector expression.
// INFO: 表示一条告警的规则
type AlertingRule struct {
	// The name of the alert.
	// INFO: 告警的名称
	name string
	// The vector expression from which to generate alerts.
	// INFO: 用于生成告警的向量表达式
	vector parser.Expr
	// The duration for which a labelset needs to persist in the expression
	// output vector before an alert transitions from Pending to Firing state.
	holdDuration time.Duration
	// The amount of time that the alert should remain firing after the
	// resolution.
	keepFiringFor time.Duration
	// Extra labels to attach to the resulting alert sample vectors.
	labels labels.Labels
	// Non-identifying key/value pairs.
	annotations labels.Labels
	// External labels from the global config.
	externalLabels map[string]string
	// The external URL from the --web.external-url flag.
	externalURL string
	// true if old state has been restored. We start persisting samples for ALERT_FOR_STATE
	// only after the restoration.
	// INFO: 如果老的状态已经被恢复(即已经从存储加载回内存中),那么值为true
	// 只有在告警规则的状态已经成功恢复之后，Prometheus才开始持久化用于ALERT_FOR_STATE状态的样本
	// 这是为了保证ALERT_FOR_STATE的持久化状态与恢复的告警规则状态保持一致
	// ALERT_FOR_STATE是一个特殊的状态，表示一个告警规则已经满足了告警规则(但可能还未真正发出去)，并且这个告警正在持续的时间段
	restored *atomic.Bool
	// Time in seconds taken to evaluate rule.
	evaluationDuration *atomic.Duration
	// Timestamp of last evaluation of rule.
	evaluationTimestamp *atomic.Time
	// The health of the alerting rule.
	health *atomic.String
	// The last error seen by the alerting rule.
	lastError *atomic.Error
	// activeMtx Protects the `active` map.
	activeMtx sync.Mutex
	// A map of alerts which are currently active (Pending or Firing), keyed by
	// the fingerprint of the labelset they correspond to.
	// INFO: 用于保存该告警规则下的Pending或者Firing的告警,key为告警标签集合的fingerprint
	active map[uint64]*Alert

	logger log.Logger

	noDependentRules  *atomic.Bool
	noDependencyRules *atomic.Bool
}

// NewAlertingRule constructs a new AlertingRule.
func NewAlertingRule(
	name string, vec parser.Expr, hold, keepFiringFor time.Duration,
	labels, annotations, externalLabels labels.Labels, externalURL string,
	restored bool, logger log.Logger,
) *AlertingRule {
	el := externalLabels.Map()

	return &AlertingRule{
		name:                name,
		vector:              vec,
		holdDuration:        hold,
		keepFiringFor:       keepFiringFor,
		labels:              labels,
		annotations:         annotations,
		externalLabels:      el,
		externalURL:         externalURL,
		active:              map[uint64]*Alert{},
		logger:              logger,
		restored:            atomic.NewBool(restored),
		health:              atomic.NewString(string(HealthUnknown)),
		evaluationTimestamp: atomic.NewTime(time.Time{}),
		evaluationDuration:  atomic.NewDuration(0),
		lastError:           atomic.NewError(nil),
		noDependentRules:    atomic.NewBool(false),
		noDependencyRules:   atomic.NewBool(false),
	}
}

// Name returns the name of the alerting rule.
func (r *AlertingRule) Name() string {
	return r.name
}

// SetLastError sets the current error seen by the alerting rule.
func (r *AlertingRule) SetLastError(err error) {
	r.lastError.Store(err)
}

// LastError returns the last error seen by the alerting rule.
func (r *AlertingRule) LastError() error {
	return r.lastError.Load()
}

// SetHealth sets the current health of the alerting rule.
func (r *AlertingRule) SetHealth(health RuleHealth) {
	r.health.Store(string(health))
}

// Health returns the current health of the alerting rule.
func (r *AlertingRule) Health() RuleHealth {
	return RuleHealth(r.health.String())
}

// Query returns the query expression of the alerting rule.
func (r *AlertingRule) Query() parser.Expr {
	return r.vector
}

// HoldDuration returns the hold duration of the alerting rule.
func (r *AlertingRule) HoldDuration() time.Duration {
	return r.holdDuration
}

// KeepFiringFor returns the duration an alerting rule should keep firing for
// after resolution.
func (r *AlertingRule) KeepFiringFor() time.Duration {
	return r.keepFiringFor
}

// Labels returns the labels of the alerting rule.
func (r *AlertingRule) Labels() labels.Labels {
	return r.labels
}

// Annotations returns the annotations of the alerting rule.
func (r *AlertingRule) Annotations() labels.Labels {
	return r.annotations
}

func (r *AlertingRule) sample(alert *Alert, ts time.Time) promql.Sample {
	lb := labels.NewBuilder(r.labels)

	alert.Labels.Range(func(l labels.Label) {
		lb.Set(l.Name, l.Value)
	})

	lb.Set(labels.MetricName, alertMetricName)
	lb.Set(labels.AlertName, r.name)
	lb.Set(alertStateLabel, alert.State.String())

	s := promql.Sample{
		Metric: lb.Labels(),
		T:      timestamp.FromTime(ts),
		F:      1,
	}
	return s
}

// forStateSample returns a promql.Sample with the rule labels, `ALERTS_FOR_STATE` as the metric name and the rule name as the `alertname` label.
// Optionally, if an alert is provided it'll copy the labels of the alert into the sample labels.
func (r *AlertingRule) forStateSample(alert *Alert, ts time.Time, v float64) promql.Sample {
	lb := labels.NewBuilder(r.labels)

	if alert != nil {
		alert.Labels.Range(func(l labels.Label) {
			lb.Set(l.Name, l.Value)
		})
	}

	lb.Set(labels.MetricName, alertForStateMetricName)
	lb.Set(labels.AlertName, r.name)

	s := promql.Sample{
		Metric: lb.Labels(),
		T:      timestamp.FromTime(ts),
		F:      v,
	}
	return s
}

// QueryForStateSeries returns the series for ALERTS_FOR_STATE of the alert rule.
func (r *AlertingRule) QueryForStateSeries(ctx context.Context, q storage.Querier) (storage.SeriesSet, error) {
	// We use a sample to ease the building of matchers.
	// Don't provide an alert as we want matchers that match all series for the alert rule.
	smpl := r.forStateSample(nil, time.Now(), 0)
	var matchers []*labels.Matcher
	smpl.Metric.Range(func(l labels.Label) {
		mt, err := labels.NewMatcher(labels.MatchEqual, l.Name, l.Value)
		if err != nil {
			panic(err)
		}
		matchers = append(matchers, mt)
	})

	sset := q.Select(ctx, false, nil, matchers...)
	return sset, sset.Err()
}

// SetEvaluationDuration updates evaluationDuration to the duration it took to evaluate the rule on its last evaluation.
func (r *AlertingRule) SetEvaluationDuration(dur time.Duration) {
	r.evaluationDuration.Store(dur)
}

// GetEvaluationDuration returns the time in seconds it took to evaluate the alerting rule.
func (r *AlertingRule) GetEvaluationDuration() time.Duration {
	return r.evaluationDuration.Load()
}

// SetEvaluationTimestamp updates evaluationTimestamp to the timestamp of when the rule was last evaluated.
func (r *AlertingRule) SetEvaluationTimestamp(ts time.Time) {
	r.evaluationTimestamp.Store(ts)
}

// GetEvaluationTimestamp returns the time the evaluation took place.
func (r *AlertingRule) GetEvaluationTimestamp() time.Time {
	return r.evaluationTimestamp.Load()
}

// SetRestored updates the restoration state of the alerting rule.
func (r *AlertingRule) SetRestored(restored bool) {
	r.restored.Store(restored)
}

// Restored returns the restoration state of the alerting rule.
func (r *AlertingRule) Restored() bool {
	return r.restored.Load()
}

func (r *AlertingRule) SetNoDependentRules(noDependentRules bool) {
	r.noDependentRules.Store(noDependentRules)
}

func (r *AlertingRule) NoDependentRules() bool {
	return r.noDependentRules.Load()
}

func (r *AlertingRule) SetNoDependencyRules(noDependencyRules bool) {
	r.noDependencyRules.Store(noDependencyRules)
}

func (r *AlertingRule) NoDependencyRules() bool {
	return r.noDependencyRules.Load()
}

// resolvedRetention is the duration for which a resolved alert instance
// is kept in memory state and consequently repeatedly sent to the AlertManager.
const resolvedRetention = 15 * time.Minute

// Eval evaluates the rule expression and then creates pending alerts and fires
// or removes previously pending alerts accordingly.
<<<<<<< HEAD
// INFO: 对告警规则进行评估
func (r *AlertingRule) Eval(ctx context.Context, ts time.Time, query QueryFunc, externalURL *url.URL, limit int) (promql.Vector, error) {
=======
func (r *AlertingRule) Eval(ctx context.Context, queryOffset time.Duration, ts time.Time, query QueryFunc, externalURL *url.URL, limit int) (promql.Vector, error) {
>>>>>>> e47474d7
	ctx = NewOriginContext(ctx, NewRuleDetail(r))
	res, err := query(ctx, r.vector.String(), ts.Add(-queryOffset))
	if err != nil {
		return nil, err
	}

	// Create pending alerts for any new vector elements in the alert expression
	// or update the expression value for existing elements.
	resultFPs := map[uint64]struct{}{}

	lb := labels.NewBuilder(labels.EmptyLabels())
	sb := labels.NewScratchBuilder(0)
	var vec promql.Vector
	alerts := make(map[uint64]*Alert, len(res))
	for _, smpl := range res {
		// Provide the alert information to the template.
		l := smpl.Metric.Map()

		tmplData := template.AlertTemplateData(l, r.externalLabels, r.externalURL, smpl)
		// Inject some convenience variables that are easier to remember for users
		// who are not used to Go's templating system.
		defs := []string{
			"{{$labels := .Labels}}",
			"{{$externalLabels := .ExternalLabels}}",
			"{{$externalURL := .ExternalURL}}",
			"{{$value := .Value}}",
		}

		expand := func(text string) string {
			tmpl := template.NewTemplateExpander(
				ctx,
				strings.Join(append(defs, text), ""),
				"__alert_"+r.Name(),
				tmplData,
				model.Time(timestamp.FromTime(ts)),
				template.QueryFunc(query),
				externalURL,
				nil,
			)
			result, err := tmpl.Expand()
			if err != nil {
				result = fmt.Sprintf("<error expanding template: %s>", err)
				level.Warn(r.logger).Log("msg", "Expanding alert template failed", "err", err, "data", tmplData)
			}
			return result
		}

		lb.Reset(smpl.Metric)
		lb.Del(labels.MetricName)
		r.labels.Range(func(l labels.Label) {
			lb.Set(l.Name, expand(l.Value))
		})
		lb.Set(labels.AlertName, r.Name())

		sb.Reset()
		r.annotations.Range(func(a labels.Label) {
			sb.Add(a.Name, expand(a.Value))
		})
		annotations := sb.Labels()

		lbs := lb.Labels()
		h := lbs.Hash()
		resultFPs[h] = struct{}{}

		if _, ok := alerts[h]; ok {
			return nil, fmt.Errorf("vector contains metrics with the same labelset after applying alert labels")
		}

		alerts[h] = &Alert{
			Labels:      lbs,
			Annotations: annotations,
			ActiveAt:    ts,
			State:       StatePending,
			Value:       smpl.F,
		}
	}

	r.activeMtx.Lock()
	defer r.activeMtx.Unlock()

	for h, a := range alerts {
		// Check whether we already have alerting state for the identifying label set.
		// Update the last value and annotations if so, create a new alert entry otherwise.
		if alert, ok := r.active[h]; ok && alert.State != StateInactive {
			alert.Value = a.Value
			alert.Annotations = a.Annotations
			continue
		}

		r.active[h] = a
	}

	var numActivePending int
	// Check if any pending alerts should be removed or fire now. Write out alert timeseries.
	for fp, a := range r.active {
		if _, ok := resultFPs[fp]; !ok {
			// There is no firing alerts for this fingerprint. The alert is no
			// longer firing.

			// Use keepFiringFor value to determine if the alert should keep
			// firing.
			var keepFiring bool
			if a.State == StateFiring && r.keepFiringFor > 0 {
				if a.KeepFiringSince.IsZero() {
					a.KeepFiringSince = ts
				}
				if ts.Sub(a.KeepFiringSince) < r.keepFiringFor {
					keepFiring = true
				}
			}

			// If the alert is resolved (was firing but is now inactive) keep it for
			// at least the retention period. This is important for a number of reasons:
			//
			// 1. It allows for Prometheus to be more resilient to network issues that
			//    would otherwise prevent a resolved alert from being reported as resolved
			//    to Alertmanager.
			//
			// 2. It helps reduce the chance of resolved notifications being lost if
			//    Alertmanager crashes or restarts between receiving the resolved alert
			//    from Prometheus and sending the resolved notification. This tends to
			//    occur for routes with large Group intervals.
			if a.State == StatePending || (!a.ResolvedAt.IsZero() && ts.Sub(a.ResolvedAt) > resolvedRetention) {
				delete(r.active, fp)
			}
			if a.State != StateInactive && !keepFiring {
				a.State = StateInactive
				a.ResolvedAt = ts
			}
			if !keepFiring {
				continue
			}
		} else {
			// The alert is firing, reset keepFiringSince.
			a.KeepFiringSince = time.Time{}
		}
		numActivePending++

		if a.State == StatePending && ts.Sub(a.ActiveAt) >= r.holdDuration {
			a.State = StateFiring
			a.FiredAt = ts
		}

		if r.restored.Load() {
			vec = append(vec, r.sample(a, ts.Add(-queryOffset)))
			vec = append(vec, r.forStateSample(a, ts.Add(-queryOffset), float64(a.ActiveAt.Unix())))
		}
	}

	if limit > 0 && numActivePending > limit {
		r.active = map[uint64]*Alert{}
		return nil, fmt.Errorf("exceeded limit of %d with %d alerts", limit, numActivePending)
	}

	return vec, nil
}

// State returns the maximum state of alert instances for this rule.
// StateFiring > StatePending > StateInactive.
func (r *AlertingRule) State() AlertState {
	r.activeMtx.Lock()
	defer r.activeMtx.Unlock()

	maxState := StateInactive
	for _, a := range r.active {
		if a.State > maxState {
			maxState = a.State
		}
	}
	return maxState
}

// ActiveAlerts returns a slice of active alerts.
func (r *AlertingRule) ActiveAlerts() []*Alert {
	var res []*Alert
	for _, a := range r.currentAlerts() {
		if a.ResolvedAt.IsZero() {
			res = append(res, a)
		}
	}
	return res
}

// currentAlerts returns all instances of alerts for this rule. This may include
// inactive alerts that were previously firing.
func (r *AlertingRule) currentAlerts() []*Alert {
	r.activeMtx.Lock()
	defer r.activeMtx.Unlock()

	alerts := make([]*Alert, 0, len(r.active))

	for _, a := range r.active {
		anew := *a
		alerts = append(alerts, &anew)
	}
	return alerts
}

// ForEachActiveAlert runs the given function on each alert.
// This should be used when you want to use the actual alerts from the AlertingRule
// and not on its copy.
// If you want to run on a copy of alerts then don't use this, get the alerts from 'ActiveAlerts()'.
func (r *AlertingRule) ForEachActiveAlert(f func(*Alert)) {
	r.activeMtx.Lock()
	defer r.activeMtx.Unlock()

	for _, a := range r.active {
		f(a)
	}
}

func (r *AlertingRule) ActiveAlertsCount() int {
	r.activeMtx.Lock()
	defer r.activeMtx.Unlock()

	return len(r.active)
}

func (r *AlertingRule) sendAlerts(ctx context.Context, ts time.Time, resendDelay, interval time.Duration, notifyFunc NotifyFunc) {
	alerts := []*Alert{}
	r.ForEachActiveAlert(func(alert *Alert) {
		if alert.needsSending(ts, resendDelay) {
			alert.LastSentAt = ts
			// Allow for two Eval or Alertmanager send failures.
			delta := resendDelay
			if interval > resendDelay {
				delta = interval
			}
			alert.ValidUntil = ts.Add(4 * delta)
			anew := *alert
			// The notifier re-uses the labels slice, hence make a copy.
			anew.Labels = alert.Labels.Copy()
			alerts = append(alerts, &anew)
		}
	})
	notifyFunc(ctx, r.vector.String(), alerts...)
}

// INFO: 以yaml序列化后的格式(字节切片的字符串表示)作为告警规则的字符串表示
func (r *AlertingRule) String() string {
	ar := rulefmt.Rule{
		Alert:         r.name,
		Expr:          r.vector.String(),
		For:           model.Duration(r.holdDuration),
		KeepFiringFor: model.Duration(r.keepFiringFor),
		Labels:        r.labels.Map(),
		Annotations:   r.annotations.Map(),
	}

	byt, err := yaml.Marshal(ar)
	if err != nil {
		return fmt.Sprintf("error marshaling alerting rule: %s", err.Error())
	}

	return string(byt)
}<|MERGE_RESOLUTION|>--- conflicted
+++ resolved
@@ -348,12 +348,8 @@
 
 // Eval evaluates the rule expression and then creates pending alerts and fires
 // or removes previously pending alerts accordingly.
-<<<<<<< HEAD
 // INFO: 对告警规则进行评估
-func (r *AlertingRule) Eval(ctx context.Context, ts time.Time, query QueryFunc, externalURL *url.URL, limit int) (promql.Vector, error) {
-=======
 func (r *AlertingRule) Eval(ctx context.Context, queryOffset time.Duration, ts time.Time, query QueryFunc, externalURL *url.URL, limit int) (promql.Vector, error) {
->>>>>>> e47474d7
 	ctx = NewOriginContext(ctx, NewRuleDetail(r))
 	res, err := query(ctx, r.vector.String(), ts.Add(-queryOffset))
 	if err != nil {
