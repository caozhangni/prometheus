// Copyright 2013 The Prometheus Authors
// Licensed under the Apache License, Version 2.0 (the "License");
// you may not use this file except in compliance with the License.
// You may obtain a copy of the License at
//
// http://www.apache.org/licenses/LICENSE-2.0
//
// Unless required by applicable law or agreed to in writing, software
// distributed under the License is distributed on an "AS IS" BASIS,
// WITHOUT WARRANTIES OR CONDITIONS OF ANY KIND, either express or implied.
// See the License for the specific language governing permissions and
// limitations under the License.

package rules

import (
	"context"
	"errors"
	"math"
	"slices"
	"strings"
	"sync"
	"time"

	"go.uber.org/atomic"

	"github.com/prometheus/prometheus/promql/parser"

	"github.com/go-kit/log"
	"github.com/go-kit/log/level"
	"github.com/prometheus/client_golang/prometheus"
	"github.com/prometheus/common/model"
	"go.opentelemetry.io/otel"
	"go.opentelemetry.io/otel/attribute"
	"go.opentelemetry.io/otel/codes"

	"github.com/prometheus/prometheus/model/labels"
	"github.com/prometheus/prometheus/model/timestamp"
	"github.com/prometheus/prometheus/model/value"
	"github.com/prometheus/prometheus/promql"
	"github.com/prometheus/prometheus/storage"
	"github.com/prometheus/prometheus/tsdb/chunkenc"
)

// Group is a set of rules that have a logical relation.
// INFO: 组表示有逻辑关系的规则的集合
type Group struct {
	name                 string // INFO: 规则组的名称
	file                 string // INFO: 规则组的配置文件及路径
	interval             time.Duration
	queryOffset          *time.Duration
	limit                int
	rules                []Rule                     // INFO: 规则对象集合
	seriesInPreviousEval []map[string]labels.Labels // One per Rule.
	staleSeries          []labels.Labels
	opts                 *ManagerOptions // INFO: 规则组管理器选项
	mtx                  sync.Mutex
	// INFO: 最近一次评估的持续时间
	evaluationTime time.Duration
	// INFO: 最近一次评估的时间点
	lastEvaluation    time.Time // Wall-clock time of most recent evaluation.
	lastEvalTimestamp time.Time // Time slot used for most recent evaluation.

	shouldRestore bool // INFO: 是否需要恢复告警的状态

	markStale   bool          // INFO: 表示当前规则组是否已经腐败
	done        chan struct{} // INFO: 用于告知Group需要停止告警规则的评估
	terminated  chan struct{} // INFO: 表示告警规则评估已停止
	managerDone chan struct{}

	logger log.Logger

	metrics *Metrics // INFO: 告警规则组自身的监控指标

	// Rule group evaluation iteration function,
	// defaults to DefaultEvalIterationFunc.
	evalIterationFunc GroupEvalIterationFunc

	// concurrencyController controls the rules evaluation concurrency.
	concurrencyController RuleConcurrencyController
}

// GroupEvalIterationFunc is used to implement and extend rule group
// evaluation iteration logic. It is configured in Group.evalIterationFunc,
// and periodically invoked at each group evaluation interval to
// evaluate the rules in the group at that point in time.
// DefaultEvalIterationFunc is the default implementation.
type GroupEvalIterationFunc func(ctx context.Context, g *Group, evalTimestamp time.Time)

// INFO: 组级别告警规则选项
type GroupOptions struct {
	Name, File        string
	Interval          time.Duration
	Limit             int
	Rules             []Rule
	ShouldRestore     bool
	Opts              *ManagerOptions
	QueryOffset       *time.Duration
	done              chan struct{}
	EvalIterationFunc GroupEvalIterationFunc
}

// NewGroup makes a new Group with the given name, options, and rules.
func NewGroup(o GroupOptions) *Group {
	metrics := o.Opts.Metrics
	if metrics == nil {
		metrics = NewGroupMetrics(o.Opts.Registerer)
	}

	key := GroupKey(o.File, o.Name)
	metrics.IterationsMissed.WithLabelValues(key)
	metrics.IterationsScheduled.WithLabelValues(key)
	metrics.EvalTotal.WithLabelValues(key)
	metrics.EvalFailures.WithLabelValues(key)
	metrics.GroupLastEvalTime.WithLabelValues(key)
	metrics.GroupLastDuration.WithLabelValues(key)
	metrics.GroupRules.WithLabelValues(key).Set(float64(len(o.Rules)))
	metrics.GroupSamples.WithLabelValues(key)
	metrics.GroupInterval.WithLabelValues(key).Set(o.Interval.Seconds())

	evalIterationFunc := o.EvalIterationFunc
	if evalIterationFunc == nil {
		evalIterationFunc = DefaultEvalIterationFunc
	}

	concurrencyController := o.Opts.RuleConcurrencyController
	if concurrencyController == nil {
		concurrencyController = sequentialRuleEvalController{}
	}

	return &Group{
		name:                  o.Name,
		file:                  o.File,
		interval:              o.Interval,
		queryOffset:           o.QueryOffset,
		limit:                 o.Limit,
		rules:                 o.Rules,
		shouldRestore:         o.ShouldRestore,
		opts:                  o.Opts,
		seriesInPreviousEval:  make([]map[string]labels.Labels, len(o.Rules)),
		done:                  make(chan struct{}),
		managerDone:           o.done,
		terminated:            make(chan struct{}),
		logger:                log.With(o.Opts.Logger, "file", o.File, "group", o.Name),
		metrics:               metrics,
		evalIterationFunc:     evalIterationFunc,
		concurrencyController: concurrencyController,
	}
}

// Name returns the group name.
func (g *Group) Name() string { return g.name }

// File returns the group's file.
func (g *Group) File() string { return g.file }

// Rules returns the group's rules.
func (g *Group) Rules() []Rule { return g.rules }

// Queryable returns the group's querable.
func (g *Group) Queryable() storage.Queryable { return g.opts.Queryable }

// Context returns the group's context.
func (g *Group) Context() context.Context { return g.opts.Context }

// Interval returns the group's interval.
func (g *Group) Interval() time.Duration { return g.interval }

// Limit returns the group's limit.
func (g *Group) Limit() int { return g.limit }

func (g *Group) Logger() log.Logger { return g.logger }

// INFO: 进行规则组的评估
func (g *Group) run(ctx context.Context) {
	defer close(g.terminated) // INFO: 当前方法返回了则说明评估已经停止成功了

	// Wait an initial amount to have consistently slotted intervals.
	// INFO: 确保普米多实例之间,相同规则组的下一次的评估时间是一致的(即"校准"多个实例之间的评估时间差)
	// 因为有些场景为了高可用,会启动两个一模一样的普米抓取一模一样的数据,如果过评估时间不一致,会造成麻烦
	evalTimestamp := g.EvalTimestamp(time.Now().UnixNano()).Add(g.interval)
	select {
	case <-time.After(time.Until(evalTimestamp)): // INFO: 等待到评估的时间点
	case <-g.done: // INFO: 可能会收到停止规则评估的通知
		return
	}

	// TODO: 这里不太理解为什么要使用promql的上下文
	ctx = promql.NewOriginContext(ctx, map[string]interface{}{
		"ruleGroup": map[string]string{
			"file": g.File(),
			"name": g.Name(),
		},
	})

	// The assumption here is that since the ticker was started after having
	// waited for `evalTimestamp` to pass, the ticks will trigger soon
	// after each `evalTimestamp + N * g.interval` occurrence.
	// INFO: 用于下一次评估的计时器
	tick := time.NewTicker(g.interval)
	// INFO: 延迟调用,方法return时停止定时器
	defer tick.Stop()

	// TODO: 延迟调用,还需要看下里面的逻辑
	defer func() {
		if !g.markStale {
			return
		}
		go func(now time.Time) {
			for _, rule := range g.seriesInPreviousEval {
				for _, r := range rule {
					g.staleSeries = append(g.staleSeries, r)
				}
			}
			// That can be garbage collected at this point.
			g.seriesInPreviousEval = nil
			// Wait for 2 intervals to give the opportunity to renamed rules
			// to insert new series in the tsdb. At this point if there is a
			// renamed rule, it should already be started.
			select {
			case <-g.managerDone:
			case <-time.After(2 * g.interval):
				g.cleanupStaleSeries(ctx, now)
			}
		}(time.Now())
	}()

	g.evalIterationFunc(ctx, g, evalTimestamp) // INFO: 先进行一次告警规则的评估
	// IMPT: 当普米启动时,需要恢复告警的状态,reload时则不需要
	// 这个恢复的动作需要在第一次评估之后,这是因为在第一次评估的时候,
	// 可能没有足够的抓取数据,记录规则可能还没有更新最近的值(因为告警规则可能会依赖于记录规则的一些指标)
	// TODO: 这个逻辑要等看完评估逻辑后再看下
	if g.shouldRestore {
		// If we have to restore, we wait for another Eval to finish.
		// The reason behind this is, during first eval (or before it)
		// we might not have enough data scraped, and recording rules would not
		// have updated the latest values, on which some alerts might depend.
		select {
		case <-g.done:
			return
		case <-tick.C:
			// INFO: 考虑到评估用时可能超过了评估间隔
			missed := (time.Since(evalTimestamp) / g.interval) - 1
			// INFO: 先记录到自身的监控指标
			if missed > 0 {
				g.metrics.IterationsMissed.WithLabelValues(GroupKey(g.file, g.name)).Add(float64(missed))
				g.metrics.IterationsScheduled.WithLabelValues(GroupKey(g.file, g.name)).Add(float64(missed))
			}
			// INFO: 按照实际的评估用时校准评估的时间戳
			evalTimestamp = evalTimestamp.Add((missed + 1) * g.interval)
			g.evalIterationFunc(ctx, g, evalTimestamp)
		}

		restoreStartTime := time.Now()
		// INFO: 进行告警状态的恢复
		g.RestoreForState(restoreStartTime)
		totalRestoreTimeSeconds := time.Since(restoreStartTime).Seconds()
		g.metrics.GroupLastRestoreDuration.WithLabelValues(GroupKey(g.file, g.name)).Set(totalRestoreTimeSeconds)
		level.Debug(g.logger).Log("msg", "'for' state restoration completed", "duration_seconds", totalRestoreTimeSeconds)
		g.shouldRestore = false
	}

	// INFO: 死循环用于根据计时器进行周期性的评估
	for {
		select {
		case <-g.done: // INFO: 监听是否需要停止告警评估
			return
		default:
			select {
			case <-g.done:
				return
			case <-tick.C:
				// INFO: 考虑到评估用时可能超过了评估间隔
				missed := (time.Since(evalTimestamp) / g.interval) - 1
				// INFO: 先记录到自身的监控指标
				if missed > 0 {
					g.metrics.IterationsMissed.WithLabelValues(GroupKey(g.file, g.name)).Add(float64(missed))
					g.metrics.IterationsScheduled.WithLabelValues(GroupKey(g.file, g.name)).Add(float64(missed))
				}
				// INFO: 按照实际的评估用时校准评估的时间戳
				evalTimestamp = evalTimestamp.Add((missed + 1) * g.interval)

				g.evalIterationFunc(ctx, g, evalTimestamp)
			}
		}
	}
}

// INFO: 停止规则组的评估
func (g *Group) stop() {
	close(g.done)
	<-g.terminated
}

func (g *Group) hash() uint64 {
	// INFO: 通过告警规则组的名称和文件路径计算哈希,保证如果过是多个普米实例,只要配置相同,则其哈希是一致的
	l := labels.New(
		labels.Label{Name: "name", Value: g.name},
		labels.Label{Name: "file", Value: g.file},
	)
	return l.Hash()
}

// AlertingRules returns the list of the group's alerting rules.
func (g *Group) AlertingRules() []*AlertingRule {
	g.mtx.Lock()
	defer g.mtx.Unlock()

	var alerts []*AlertingRule
	for _, rule := range g.rules {
		if alertingRule, ok := rule.(*AlertingRule); ok {
			alerts = append(alerts, alertingRule)
		}
	}
	slices.SortFunc(alerts, func(a, b *AlertingRule) int {
		if a.State() == b.State() {
			return strings.Compare(a.Name(), b.Name())
		}
		return int(b.State() - a.State())
	})
	return alerts
}

// HasAlertingRules returns true if the group contains at least one AlertingRule.
func (g *Group) HasAlertingRules() bool {
	g.mtx.Lock()
	defer g.mtx.Unlock()

	for _, rule := range g.rules {
		if _, ok := rule.(*AlertingRule); ok {
			return true
		}
	}
	return false
}

// GetEvaluationTime returns the time in seconds it took to evaluate the rule group.
func (g *Group) GetEvaluationTime() time.Duration {
	g.mtx.Lock()
	defer g.mtx.Unlock()
	return g.evaluationTime
}

// setEvaluationTime sets the time in seconds the last evaluation took.
// INFO: 设置最近一次评估的持续时间
func (g *Group) setEvaluationTime(dur time.Duration) {
	g.metrics.GroupLastDuration.WithLabelValues(GroupKey(g.file, g.name)).Set(dur.Seconds())

	g.mtx.Lock()
	defer g.mtx.Unlock()
	g.evaluationTime = dur
}

// GetLastEvaluation returns the time the last evaluation of the rule group took place.
func (g *Group) GetLastEvaluation() time.Time {
	g.mtx.Lock()
	defer g.mtx.Unlock()
	return g.lastEvaluation
}

// setLastEvaluation updates evaluationTimestamp to the timestamp of when the rule group was last evaluated.
// INFO: 设置最近一次评估的时间点
func (g *Group) setLastEvaluation(ts time.Time) {
	g.metrics.GroupLastEvalTime.WithLabelValues(GroupKey(g.file, g.name)).Set(float64(ts.UnixNano()) / 1e9)

	g.mtx.Lock()
	defer g.mtx.Unlock()
	g.lastEvaluation = ts
}

// GetLastEvalTimestamp returns the timestamp of the last evaluation.
func (g *Group) GetLastEvalTimestamp() time.Time {
	g.mtx.Lock()
	defer g.mtx.Unlock()
	return g.lastEvalTimestamp
}

// setLastEvalTimestamp updates lastEvalTimestamp to the timestamp of the last evaluation.
func (g *Group) setLastEvalTimestamp(ts time.Time) {
	g.mtx.Lock()
	defer g.mtx.Unlock()
	g.lastEvalTimestamp = ts
}

// EvalTimestamp returns the immediately preceding consistently slotted evaluation time.
// INFO: 确保多普米实例之间,其拿到的评估时间是一致的(即校准多个实例之间的时间差)
func (g *Group) EvalTimestamp(startTime int64) time.Time {
	var (
		offset = int64(g.hash() % uint64(g.interval)) // INFO: 对interval取余,根据余数的性质,这里的offset是肯定小于interval

		// This group's evaluation times differ from the perfect time intervals by `offset` nanoseconds.
		// But we can only use `% interval` to align with the interval. And `% interval` will always
		// align with the perfect time intervals, instead of this group's. Because of this we add
		// `offset` _after_ aligning with the perfect time interval.
		//
		// There can be cases where adding `offset` to the perfect evaluation time can yield a
		// timestamp in the future, which is not what EvalTimestamp should do.
		// So we subtract one `offset` to make sure that `now - (now % interval) + offset` gives an
		// evaluation time in the past.
		adjNow = startTime - offset

		// Adjust to perfect evaluation intervals.
		base = adjNow - (adjNow % int64(g.interval))

		// Add one offset to randomize the evaluation times of this group.
		next = base + offset
	)

	return time.Unix(0, next).UTC()
}

func nameAndLabels(rule Rule) string {
	return rule.Name() + rule.Labels().String()
}

// CopyState copies the alerting rule and staleness related state from the given group.
//
// Rules are matched based on their name and labels. If there are duplicates, the
// first is matched with the first, second with the second etc.
// INFO: 从一个组拷贝状态
// IMPT: 规则会基于名称和labels进行匹配,如果有重复,那么第一个将会匹配第一个,第二个将会匹配第二个
func (g *Group) CopyState(from *Group) {
	// INFO: 先拷贝时间相关
	g.evaluationTime = from.evaluationTime
	g.lastEvaluation = from.lastEvaluation

	// INFO: 因为有可能重复,所以这个map的value是一个切片
	ruleMap := make(map[string][]int, len(from.rules))

	// INFO: 将from规则转换为一个map,key为规则的name+labels的字符串
	for fi, fromRule := range from.rules {
		nameAndLabels := nameAndLabels(fromRule)
		l := ruleMap[nameAndLabels]
		ruleMap[nameAndLabels] = append(l, fi)
	}

	for i, rule := range g.rules {
		nameAndLabels := nameAndLabels(rule)
		indexes := ruleMap[nameAndLabels]
		// INFO: 没有匹配到,则直接跳过
		if len(indexes) == 0 {
			continue
		}
		fi := indexes[0]
		// TODO: 待看过评估的具体逻辑后再看这个是什么意思
		g.seriesInPreviousEval[i] = from.seriesInPreviousEval[fi]
		ruleMap[nameAndLabels] = indexes[1:]

		// INFO: 新规则不是告警类型,则直接跳过
		ar, ok := rule.(*AlertingRule)
		if !ok {
			continue
		}
		// INFO: from规则不是告警类型,则直接跳过
		far, ok := from.rules[fi].(*AlertingRule)
		if !ok {
			continue
		}

		for fp, a := range far.active {
			ar.active[fp] = a
		}
	}

	// Handle deleted and unmatched duplicate rules.
	g.staleSeries = from.staleSeries
	for fi, fromRule := range from.rules {
		nameAndLabels := nameAndLabels(fromRule)
		l := ruleMap[nameAndLabels]
		if len(l) != 0 {
			for _, series := range from.seriesInPreviousEval[fi] {
				g.staleSeries = append(g.staleSeries, series)
			}
		}
	}
}

// Eval runs a single evaluation cycle in which all rules are evaluated sequentially.
// Rules can be evaluated concurrently if the `concurrent-rule-eval` feature flag is enabled.
// INFO: 按顺序对规则组进行评估
func (g *Group) Eval(ctx context.Context, ts time.Time) {
	var (
		samplesTotal atomic.Float64
		wg           sync.WaitGroup
	)

	ruleQueryOffset := g.QueryOffset()

	// INFO: 遍历每个规则对象进行评估
	for i, rule := range g.rules {
		select {
		case <-g.done:
			return
			// INFO: 通常g.done管道都是空的,所以会跑到default这边来,而不是阻塞
		default:
		}

		eval := func(i int, rule Rule, cleanup func()) {
			if cleanup != nil {
				defer cleanup()
			}

			logger := log.WithPrefix(g.logger, "name", rule.Name(), "index", i)
			// INFO: 设置OpenTelemetry的相关tracing数据
			ctx, sp := otel.Tracer("").Start(ctx, "rule")
			sp.SetAttributes(attribute.String("name", rule.Name()))
			defer func(t time.Time) {
				sp.End()

				since := time.Since(t)
				g.metrics.EvalDuration.Observe(since.Seconds())
				rule.SetEvaluationDuration(since)
				rule.SetEvaluationTimestamp(t)
			}(time.Now())

			if sp.SpanContext().IsSampled() && sp.SpanContext().HasTraceID() {
				logger = log.WithPrefix(logger, "trace_id", sp.SpanContext().TraceID())
			}

			g.metrics.EvalTotal.WithLabelValues(GroupKey(g.File(), g.Name())).Inc()

			// INFO: 进行单条规则的评估(注意既可能是recording rule也可能是alerting rule)
			vector, err := rule.Eval(ctx, ruleQueryOffset, ts, g.opts.QueryFunc, g.opts.ExternalURL, g.Limit())
			if err != nil {
				rule.SetHealth(HealthBad)
				rule.SetLastError(err)
				sp.SetStatus(codes.Error, err.Error())
				g.metrics.EvalFailures.WithLabelValues(GroupKey(g.File(), g.Name())).Inc()

				// Canceled queries are intentional termination of queries. This normally
				// happens on shutdown and thus we skip logging of any errors here.
				var eqc promql.ErrQueryCanceled
				if !errors.As(err, &eqc) {
					level.Warn(logger).Log("msg", "Evaluating rule failed", "rule", rule, "err", err)
				}
				return
			}
			rule.SetHealth(HealthGood)
			rule.SetLastError(nil)
			samplesTotal.Add(float64(len(vector)))

			if ar, ok := rule.(*AlertingRule); ok {
				ar.sendAlerts(ctx, ts, g.opts.ResendDelay, g.interval, g.opts.NotifyFunc)
			}
			var (
				numOutOfOrder = 0
				numTooOld     = 0
				numDuplicates = 0
			)

			app := g.opts.Appendable.Appender(ctx)
			seriesReturned := make(map[string]labels.Labels, len(g.seriesInPreviousEval[i]))
			defer func() {
				if err := app.Commit(); err != nil {
					rule.SetHealth(HealthBad)
					rule.SetLastError(err)
					sp.SetStatus(codes.Error, err.Error())
					g.metrics.EvalFailures.WithLabelValues(GroupKey(g.File(), g.Name())).Inc()

					level.Warn(logger).Log("msg", "Rule sample appending failed", "err", err)
					return
				}
				g.seriesInPreviousEval[i] = seriesReturned
			}()

			for _, s := range vector {
				if s.H != nil {
					_, err = app.AppendHistogram(0, s.Metric, s.T, nil, s.H)
				} else {
					_, err = app.Append(0, s.Metric, s.T, s.F)
				}

				if err != nil {
					rule.SetHealth(HealthBad)
					rule.SetLastError(err)
					sp.SetStatus(codes.Error, err.Error())
					unwrappedErr := errors.Unwrap(err)
					if unwrappedErr == nil {
						unwrappedErr = err
					}
					switch {
					case errors.Is(unwrappedErr, storage.ErrOutOfOrderSample):
						numOutOfOrder++
						level.Debug(logger).Log("msg", "Rule evaluation result discarded", "err", err, "sample", s)
					case errors.Is(unwrappedErr, storage.ErrTooOldSample):
						numTooOld++
						level.Debug(logger).Log("msg", "Rule evaluation result discarded", "err", err, "sample", s)
					case errors.Is(unwrappedErr, storage.ErrDuplicateSampleForTimestamp):
						numDuplicates++
						level.Debug(logger).Log("msg", "Rule evaluation result discarded", "err", err, "sample", s)
					default:
						level.Warn(logger).Log("msg", "Rule evaluation result discarded", "err", err, "sample", s)
					}
				} else {
					buf := [1024]byte{}
					seriesReturned[string(s.Metric.Bytes(buf[:]))] = s.Metric
				}
			}
			if numOutOfOrder > 0 {
				level.Warn(logger).Log("msg", "Error on ingesting out-of-order result from rule evaluation", "num_dropped", numOutOfOrder)
			}
			if numTooOld > 0 {
				level.Warn(logger).Log("msg", "Error on ingesting too old result from rule evaluation", "num_dropped", numTooOld)
			}
			if numDuplicates > 0 {
				level.Warn(logger).Log("msg", "Error on ingesting results from rule evaluation with different value but same timestamp", "num_dropped", numDuplicates)
			}

			for metric, lset := range g.seriesInPreviousEval[i] {
				if _, ok := seriesReturned[metric]; !ok {
					// Series no longer exposed, mark it stale.
					_, err = app.Append(0, lset, timestamp.FromTime(ts.Add(-ruleQueryOffset)), math.Float64frombits(value.StaleNaN))
					unwrappedErr := errors.Unwrap(err)
					if unwrappedErr == nil {
						unwrappedErr = err
					}
					switch {
					case unwrappedErr == nil:
					case errors.Is(unwrappedErr, storage.ErrOutOfOrderSample),
						errors.Is(unwrappedErr, storage.ErrTooOldSample),
						errors.Is(unwrappedErr, storage.ErrDuplicateSampleForTimestamp):
						// Do not count these in logging, as this is expected if series
						// is exposed from a different rule.
					default:
						level.Warn(logger).Log("msg", "Adding stale sample failed", "sample", lset.String(), "err", err)
					}
				}
			}
		}

		// If the rule has no dependencies, it can run concurrently because no other rules in this group depend on its output.
		// Try run concurrently if there are slots available.
		if ctrl := g.concurrencyController; isRuleEligibleForConcurrentExecution(rule) && ctrl.Allow() {
			wg.Add(1)

			go eval(i, rule, func() {
				wg.Done()
				ctrl.Done()
			})
		} else {
			eval(i, rule, nil)
		}
	}

	wg.Wait()

	g.metrics.GroupSamples.WithLabelValues(GroupKey(g.File(), g.Name())).Set(samplesTotal.Load())
	g.cleanupStaleSeries(ctx, ts)
}

func (g *Group) QueryOffset() time.Duration {
	if g.queryOffset != nil {
		return *g.queryOffset
	}

	if g.opts.DefaultRuleQueryOffset != nil {
		return g.opts.DefaultRuleQueryOffset()
	}

	return time.Duration(0)
}

func (g *Group) cleanupStaleSeries(ctx context.Context, ts time.Time) {
	if len(g.staleSeries) == 0 {
		return
	}
	app := g.opts.Appendable.Appender(ctx)
	queryOffset := g.QueryOffset()
	for _, s := range g.staleSeries {
		// Rule that produced series no longer configured, mark it stale.
		_, err := app.Append(0, s, timestamp.FromTime(ts.Add(-queryOffset)), math.Float64frombits(value.StaleNaN))
		unwrappedErr := errors.Unwrap(err)
		if unwrappedErr == nil {
			unwrappedErr = err
		}
		switch {
		case unwrappedErr == nil:
		case errors.Is(unwrappedErr, storage.ErrOutOfOrderSample),
			errors.Is(unwrappedErr, storage.ErrTooOldSample),
			errors.Is(unwrappedErr, storage.ErrDuplicateSampleForTimestamp):
			// Do not count these in logging, as this is expected if series
			// is exposed from a different rule.
		default:
			level.Warn(g.logger).Log("msg", "Adding stale sample for previous configuration failed", "sample", s, "err", err)
		}
	}
	if err := app.Commit(); err != nil {
		level.Warn(g.logger).Log("msg", "Stale sample appending for previous configuration failed", "err", err)
	} else {
		g.staleSeries = nil
	}
}

// RestoreForState restores the 'for' state of the alerts
// by looking up last ActiveAt from storage.
func (g *Group) RestoreForState(ts time.Time) {
	maxtMS := int64(model.TimeFromUnixNano(ts.UnixNano()))
	// We allow restoration only if alerts were active before after certain time.
	mint := ts.Add(-g.opts.OutageTolerance)
	mintMS := int64(model.TimeFromUnixNano(mint.UnixNano()))
	q, err := g.opts.Queryable.Querier(mintMS, maxtMS)
	if err != nil {
		level.Error(g.logger).Log("msg", "Failed to get Querier", "err", err)
		return
	}
	defer func() {
		if err := q.Close(); err != nil {
			level.Error(g.logger).Log("msg", "Failed to close Querier", "err", err)
		}
	}()

	for _, rule := range g.Rules() {
		alertRule, ok := rule.(*AlertingRule)
		if !ok {
			continue
		}

		alertHoldDuration := alertRule.HoldDuration()
		if alertHoldDuration < g.opts.ForGracePeriod {
			// If alertHoldDuration is already less than grace period, we would not
			// like to make it wait for `g.opts.ForGracePeriod` time before firing.
			// Hence we skip restoration, which will make it wait for alertHoldDuration.
			alertRule.SetRestored(true)
			continue
		}

		sset, err := alertRule.QueryForStateSeries(g.opts.Context, q)
		if err != nil {
			level.Error(g.logger).Log(
				"msg", "Failed to restore 'for' state",
				labels.AlertName, alertRule.Name(),
				"stage", "Select",
				"err", err,
			)
			// Even if we failed to query the `ALERT_FOR_STATE` series, we currently have no way to retry the restore process.
			// So the best we can do is mark the rule as restored and let it eventually fire.
			alertRule.SetRestored(true)
			continue
		}

		// While not technically the same number of series we expect, it's as good of an approximation as any.
		seriesByLabels := make(map[string]storage.Series, alertRule.ActiveAlertsCount())
		for sset.Next() {
			seriesByLabels[sset.At().Labels().DropMetricName().String()] = sset.At()
		}

		// No results for this alert rule.
		if len(seriesByLabels) == 0 {
			level.Debug(g.logger).Log("msg", "No series found to restore the 'for' state of the alert rule", labels.AlertName, alertRule.Name())
			alertRule.SetRestored(true)
			continue
		}

		alertRule.ForEachActiveAlert(func(a *Alert) {
			var s storage.Series

			s, ok := seriesByLabels[a.Labels.String()]
			if !ok {
				return
			}
			// Series found for the 'for' state.
			var t int64
			var v float64
			it := s.Iterator(nil)
			for it.Next() == chunkenc.ValFloat {
				t, v = it.At()
			}
			if it.Err() != nil {
				level.Error(g.logger).Log("msg", "Failed to restore 'for' state",
					labels.AlertName, alertRule.Name(), "stage", "Iterator", "err", it.Err())
				return
			}
			if value.IsStaleNaN(v) { // Alert was not active.
				return
			}

			downAt := time.Unix(t/1000, 0).UTC()
			restoredActiveAt := time.Unix(int64(v), 0).UTC()
			timeSpentPending := downAt.Sub(restoredActiveAt)
			timeRemainingPending := alertHoldDuration - timeSpentPending

			switch {
			case timeRemainingPending <= 0:
				// It means that alert was firing when prometheus went down.
				// In the next Eval, the state of this alert will be set back to
				// firing again if it's still firing in that Eval.
				// Nothing to be done in this case.
			case timeRemainingPending < g.opts.ForGracePeriod:
				// (new) restoredActiveAt = (ts + m.opts.ForGracePeriod) - alertHoldDuration
				//                            /* new firing time */      /* moving back by hold duration */
				//
				// Proof of correctness:
				// firingTime = restoredActiveAt.Add(alertHoldDuration)
				//            = ts + m.opts.ForGracePeriod - alertHoldDuration + alertHoldDuration
				//            = ts + m.opts.ForGracePeriod
				//
				// Time remaining to fire = firingTime.Sub(ts)
				//                        = (ts + m.opts.ForGracePeriod) - ts
				//                        = m.opts.ForGracePeriod
				restoredActiveAt = ts.Add(g.opts.ForGracePeriod).Add(-alertHoldDuration)
			default:
				// By shifting ActiveAt to the future (ActiveAt + some_duration),
				// the total pending time from the original ActiveAt
				// would be `alertHoldDuration + some_duration`.
				// Here, some_duration = downDuration.
				downDuration := ts.Sub(downAt)
				restoredActiveAt = restoredActiveAt.Add(downDuration)
			}

			a.ActiveAt = restoredActiveAt
			level.Debug(g.logger).Log("msg", "'for' state restored",
				labels.AlertName, alertRule.Name(), "restored_time", a.ActiveAt.Format(time.RFC850),
				"labels", a.Labels.String())
		})

		alertRule.SetRestored(true)
	}
}

// Equals return if two groups are the same.
// INFO: 判断两个规则组是否相等
func (g *Group) Equals(ng *Group) bool {
	// INFO: 判断组名
	if g.name != ng.name {
		return false
	}

	// INFO: 判断组配置文件
	if g.file != ng.file {
		return false
	}

	// INFO: 判断评估间隔
	if g.interval != ng.interval {
		return false
	}

	// INFO:判断limit参数
	if g.limit != ng.limit {
		return false
	}

<<<<<<< HEAD
	// INFO: 判断规则数量
=======
	if ((g.queryOffset == nil) != (ng.queryOffset == nil)) || (g.queryOffset != nil && ng.queryOffset != nil && *g.queryOffset != *ng.queryOffset) {
		return false
	}

>>>>>>> edd55888
	if len(g.rules) != len(ng.rules) {
		return false
	}

	// INFO: 判断规则是否相同
	for i, gr := range g.rules {
		if gr.String() != ng.rules[i].String() {
			return false
		}
	}

	return true
}

// GroupKey group names need not be unique across filenames.
// INFO: 生成规则组的key
func GroupKey(file, name string) string {
	return file + ";" + name
}

// Constants for instrumentation.
const namespace = "prometheus"

// Metrics for rule evaluation.
type Metrics struct {
	EvalDuration             prometheus.Summary
	IterationDuration        prometheus.Summary
	IterationsMissed         *prometheus.CounterVec
	IterationsScheduled      *prometheus.CounterVec
	EvalTotal                *prometheus.CounterVec
	EvalFailures             *prometheus.CounterVec
	GroupInterval            *prometheus.GaugeVec
	GroupLastEvalTime        *prometheus.GaugeVec
	GroupLastDuration        *prometheus.GaugeVec
	GroupLastRestoreDuration *prometheus.GaugeVec
	GroupRules               *prometheus.GaugeVec
	GroupSamples             *prometheus.GaugeVec
}

// NewGroupMetrics creates a new instance of Metrics and registers it with the provided registerer,
// if not nil.
func NewGroupMetrics(reg prometheus.Registerer) *Metrics {
	m := &Metrics{
		EvalDuration: prometheus.NewSummary(
			prometheus.SummaryOpts{
				Namespace:  namespace,
				Name:       "rule_evaluation_duration_seconds",
				Help:       "The duration for a rule to execute.",
				Objectives: map[float64]float64{0.5: 0.05, 0.9: 0.01, 0.99: 0.001},
			}),
		IterationDuration: prometheus.NewSummary(prometheus.SummaryOpts{
			Namespace:  namespace,
			Name:       "rule_group_duration_seconds",
			Help:       "The duration of rule group evaluations.",
			Objectives: map[float64]float64{0.01: 0.001, 0.05: 0.005, 0.5: 0.05, 0.90: 0.01, 0.99: 0.001},
		}),
		IterationsMissed: prometheus.NewCounterVec(
			prometheus.CounterOpts{
				Namespace: namespace,
				Name:      "rule_group_iterations_missed_total",
				Help:      "The total number of rule group evaluations missed due to slow rule group evaluation.",
			},
			[]string{"rule_group"},
		),
		IterationsScheduled: prometheus.NewCounterVec(
			prometheus.CounterOpts{
				Namespace: namespace,
				Name:      "rule_group_iterations_total",
				Help:      "The total number of scheduled rule group evaluations, whether executed or missed.",
			},
			[]string{"rule_group"},
		),
		EvalTotal: prometheus.NewCounterVec(
			prometheus.CounterOpts{
				Namespace: namespace,
				Name:      "rule_evaluations_total",
				Help:      "The total number of rule evaluations.",
			},
			[]string{"rule_group"},
		),
		EvalFailures: prometheus.NewCounterVec(
			prometheus.CounterOpts{
				Namespace: namespace,
				Name:      "rule_evaluation_failures_total",
				Help:      "The total number of rule evaluation failures.",
			},
			[]string{"rule_group"},
		),
		GroupInterval: prometheus.NewGaugeVec(
			prometheus.GaugeOpts{
				Namespace: namespace,
				Name:      "rule_group_interval_seconds",
				Help:      "The interval of a rule group.",
			},
			[]string{"rule_group"},
		),
		GroupLastEvalTime: prometheus.NewGaugeVec(
			prometheus.GaugeOpts{
				Namespace: namespace,
				Name:      "rule_group_last_evaluation_timestamp_seconds",
				Help:      "The timestamp of the last rule group evaluation in seconds.",
			},
			[]string{"rule_group"},
		),
		GroupLastDuration: prometheus.NewGaugeVec(
			prometheus.GaugeOpts{
				Namespace: namespace,
				Name:      "rule_group_last_duration_seconds",
				Help:      "The duration of the last rule group evaluation.",
			},
			[]string{"rule_group"},
		),
		GroupLastRestoreDuration: prometheus.NewGaugeVec(
			prometheus.GaugeOpts{
				Namespace: namespace,
				Name:      "rule_group_last_restore_duration_seconds",
				Help:      "The duration of the last alert rules alerts restoration using the `ALERTS_FOR_STATE` series.",
			},
			[]string{"rule_group"},
		),
		GroupRules: prometheus.NewGaugeVec(
			prometheus.GaugeOpts{
				Namespace: namespace,
				Name:      "rule_group_rules",
				Help:      "The number of rules.",
			},
			[]string{"rule_group"},
		),
		GroupSamples: prometheus.NewGaugeVec(
			prometheus.GaugeOpts{
				Namespace: namespace,
				Name:      "rule_group_last_evaluation_samples",
				Help:      "The number of samples returned during the last rule group evaluation.",
			},
			[]string{"rule_group"},
		),
	}

	if reg != nil {
		reg.MustRegister(
			m.EvalDuration,
			m.IterationDuration,
			m.IterationsMissed,
			m.IterationsScheduled,
			m.EvalTotal,
			m.EvalFailures,
			m.GroupInterval,
			m.GroupLastEvalTime,
			m.GroupLastDuration,
			m.GroupLastRestoreDuration,
			m.GroupRules,
			m.GroupSamples,
		)
	}

	return m
}

// dependencyMap is a data-structure which contains the relationships between rules within a group.
// It is used to describe the dependency associations between rules in a group whereby one rule uses the
// output metric produced by another rule in its expression (i.e. as its "input").
type dependencyMap map[Rule][]Rule

// dependents returns the count of rules which use the output of the given rule as one of their inputs.
func (m dependencyMap) dependents(r Rule) int {
	return len(m[r])
}

// dependencies returns the count of rules on which the given rule is dependent for input.
func (m dependencyMap) dependencies(r Rule) int {
	if len(m) == 0 {
		return 0
	}

	var count int
	for _, children := range m {
		for _, child := range children {
			if child == r {
				count++
			}
		}
	}

	return count
}

// isIndependent determines whether the given rule is not dependent on another rule for its input, nor is any other rule
// dependent on its output.
func (m dependencyMap) isIndependent(r Rule) bool {
	if m == nil {
		return false
	}

	return m.dependents(r)+m.dependencies(r) == 0
}

// buildDependencyMap builds a data-structure which contains the relationships between rules within a group.
//
// Alert rules, by definition, cannot have any dependents - but they can have dependencies. Any recording rule on whose
// output an Alert rule depends will not be able to run concurrently.
//
// There is a class of rule expressions which are considered "indeterminate", because either relationships cannot be
// inferred, or concurrent evaluation of rules depending on these series would produce undefined/unexpected behaviour:
//   - wildcard queriers like {cluster="prod1"} which would match every series with that label selector
//   - any "meta" series (series produced by Prometheus itself) like ALERTS, ALERTS_FOR_STATE
//
// Rules which are independent can run concurrently with no side-effects.
func buildDependencyMap(rules []Rule) dependencyMap {
	dependencies := make(dependencyMap)

	if len(rules) <= 1 {
		// No relationships if group has 1 or fewer rules.
		return dependencies
	}

	inputs := make(map[string][]Rule, len(rules))
	outputs := make(map[string][]Rule, len(rules))

	var indeterminate bool

	for _, rule := range rules {
		if indeterminate {
			break
		}

		name := rule.Name()
		outputs[name] = append(outputs[name], rule)

		parser.Inspect(rule.Query(), func(node parser.Node, path []parser.Node) error {
			if n, ok := node.(*parser.VectorSelector); ok {
				// A wildcard metric expression means we cannot reliably determine if this rule depends on any other,
				// which means we cannot safely run any rules concurrently.
				if n.Name == "" && len(n.LabelMatchers) > 0 {
					indeterminate = true
					return nil
				}

				// Rules which depend on "meta-metrics" like ALERTS and ALERTS_FOR_STATE will have undefined behaviour
				// if they run concurrently.
				if n.Name == alertMetricName || n.Name == alertForStateMetricName {
					indeterminate = true
					return nil
				}

				inputs[n.Name] = append(inputs[n.Name], rule)
			}
			return nil
		})
	}

	if indeterminate {
		return nil
	}

	for output, outRules := range outputs {
		for _, outRule := range outRules {
			if inRules, found := inputs[output]; found && len(inRules) > 0 {
				dependencies[outRule] = append(dependencies[outRule], inRules...)
			}
		}
	}

	return dependencies
}

func isRuleEligibleForConcurrentExecution(rule Rule) bool {
	return rule.NoDependentRules() && rule.NoDependencyRules()
}<|MERGE_RESOLUTION|>--- conflicted
+++ resolved
@@ -840,14 +840,11 @@
 		return false
 	}
 
-<<<<<<< HEAD
-	// INFO: 判断规则数量
-=======
 	if ((g.queryOffset == nil) != (ng.queryOffset == nil)) || (g.queryOffset != nil && ng.queryOffset != nil && *g.queryOffset != *ng.queryOffset) {
 		return false
 	}
 
->>>>>>> edd55888
+	// INFO: 判断规则数量
 	if len(g.rules) != len(ng.rules) {
 		return false
 	}
