// Copyright 2015 The Prometheus Authors
// Licensed under the Apache License, Version 2.0 (the "License");
// you may not use this file except in compliance with the License.
// You may obtain a copy of the License at
//
// http://www.apache.org/licenses/LICENSE-2.0
//
// Unless required by applicable law or agreed to in writing, software
// distributed under the License is distributed on an "AS IS" BASIS,
// WITHOUT WARRANTIES OR CONDITIONS OF ANY KIND, either express or implied.
// See the License for the specific language governing permissions and
// limitations under the License.

// The main package for the Prometheus server executable.
package main

import (
	"context"
	"errors"
	"fmt"
	"log/slog"
	"math"
	"math/bits"
	"net"
	"net/http"
	"net/url"
	"os"
	"os/signal"
	"path/filepath"
	goregexp "regexp" //nolint:depguard // The Prometheus client library requires us to pass a regexp from this package.
	"runtime"
	"runtime/debug"
	"strconv"
	"strings"
	"sync"
	"syscall"
	"time"

	"github.com/KimMachineGun/automemlimit/memlimit"
	// INFO: Kingpin 是一种流畅风格、类型安全的命令行解析器。它支持标志、嵌套命令和位置参数
	"github.com/alecthomas/kingpin/v2"
	"github.com/alecthomas/units"
	"github.com/grafana/regexp"
	"github.com/mwitkow/go-conntrack"
	"github.com/oklog/run"

	// INFO: client_golang是独立的普米golang客户端,可用于自己写metrics接口等
	"github.com/prometheus/client_golang/prometheus"
	"github.com/prometheus/client_golang/prometheus/collectors"
	versioncollector "github.com/prometheus/client_golang/prometheus/collectors/version"

	// INFO: common是普米各组件间共享的类库
	"github.com/prometheus/common/model"
	"github.com/prometheus/common/promslog"
	promslogflag "github.com/prometheus/common/promslog/flag"
	"github.com/prometheus/common/version"
	toolkit_web "github.com/prometheus/exporter-toolkit/web"
	"go.uber.org/atomic"
	"go.uber.org/automaxprocs/maxprocs"
	"k8s.io/klog"
	klogv2 "k8s.io/klog/v2"

	"github.com/prometheus/prometheus/config"
	"github.com/prometheus/prometheus/discovery"
	"github.com/prometheus/prometheus/model/exemplar"
	"github.com/prometheus/prometheus/model/histogram"
	"github.com/prometheus/prometheus/model/labels"
	"github.com/prometheus/prometheus/model/metadata"
	"github.com/prometheus/prometheus/model/relabel"
	"github.com/prometheus/prometheus/notifier"
	_ "github.com/prometheus/prometheus/plugins" // Register plugins.
	"github.com/prometheus/prometheus/promql"
	"github.com/prometheus/prometheus/promql/parser"
	"github.com/prometheus/prometheus/rules"
	"github.com/prometheus/prometheus/scrape"
	"github.com/prometheus/prometheus/storage"
	"github.com/prometheus/prometheus/storage/remote"
	"github.com/prometheus/prometheus/tracing"
	"github.com/prometheus/prometheus/tsdb"
	"github.com/prometheus/prometheus/tsdb/agent"
	"github.com/prometheus/prometheus/util/compression"
	"github.com/prometheus/prometheus/util/documentcli"
	"github.com/prometheus/prometheus/util/logging"
	"github.com/prometheus/prometheus/util/notifications"
	prom_runtime "github.com/prometheus/prometheus/util/runtime"
	"github.com/prometheus/prometheus/web"
)

// klogv1OutputCallDepth is the stack depth where we can find the origin of this call.
const klogv1OutputCallDepth = 6

// klogv1DefaultPrefixLength is the length of the log prefix that we have to strip out.
const klogv1DefaultPrefixLength = 53

// klogv1Writer is used in SetOutputBySeverity call below to redirect any calls
// to klogv1 to end up in klogv2.
// This is a hack to support klogv1 without use of go-kit/log. It is inspired
// by klog's upstream klogv1/v2 coexistence example:
// https://github.com/kubernetes/klog/blob/main/examples/coexist_klog_v1_and_v2/coexist_klog_v1_and_v2.go
type klogv1Writer struct{}

// Write redirects klogv1 calls to klogv2.
// This is a hack to support klogv1 without use of go-kit/log. It is inspired
// by klog's upstream klogv1/v2 coexistence example:
// https://github.com/kubernetes/klog/blob/main/examples/coexist_klog_v1_and_v2/coexist_klog_v1_and_v2.go
func (kw klogv1Writer) Write(p []byte) (n int, err error) {
	if len(p) < klogv1DefaultPrefixLength {
		klogv2.InfoDepth(klogv1OutputCallDepth, string(p))
		return len(p), nil
	}

	switch p[0] {
	case 'I':
		klogv2.InfoDepth(klogv1OutputCallDepth, string(p[klogv1DefaultPrefixLength:]))
	case 'W':
		klogv2.WarningDepth(klogv1OutputCallDepth, string(p[klogv1DefaultPrefixLength:]))
	case 'E':
		klogv2.ErrorDepth(klogv1OutputCallDepth, string(p[klogv1DefaultPrefixLength:]))
	case 'F':
		klogv2.FatalDepth(klogv1OutputCallDepth, string(p[klogv1DefaultPrefixLength:]))
	default:
		klogv2.InfoDepth(klogv1OutputCallDepth, string(p[klogv1DefaultPrefixLength:]))
	}

	return len(p), nil
}

var (
	appName = "prometheus"

	configSuccess = prometheus.NewGauge(prometheus.GaugeOpts{
		Name: "prometheus_config_last_reload_successful",
		Help: "Whether the last configuration reload attempt was successful.",
	})
	configSuccessTime = prometheus.NewGauge(prometheus.GaugeOpts{
		Name: "prometheus_config_last_reload_success_timestamp_seconds",
		Help: "Timestamp of the last successful configuration reload.",
	})

	defaultRetentionString   = "15d"
	defaultRetentionDuration model.Duration

	// INFO: 普米的代理模式开关(会通过配置进行设置,后面的代码有)
	agentMode bool
	// INFO: 普米有两种模式,agent模式和server模式
	// agentOnlyFlags保存了agent模式的命令行选项
	// serverOnlyFlags保存了server模式的命令行选项
	agentOnlyFlags, serverOnlyFlags []string
)

// NOTE: 初始化函数,在调用main函数之前执行
func init() {
	// This can be removed when the legacy global mode is fully deprecated.
	//nolint:staticcheck
	model.NameValidationScheme = model.UTF8Validation
<<<<<<< HEAD
	// NOTE: 这里调用了普米客户端将用于采集版本信息的Collector注册进来
	// 具体指标暴露(即/metrics接口)的代码在web/web.go中
=======

>>>>>>> eefd7b48
	prometheus.MustRegister(versioncollector.NewCollector(strings.ReplaceAll(appName, "-", "_")))

	var err error
	defaultRetentionDuration, err = model.ParseDuration(defaultRetentionString)
	if err != nil {
		panic(err)
	}
}

// serverOnlyFlag creates server-only kingpin flag.
// INFO: 用于设置server模式下的命令行选项
func serverOnlyFlag(app *kingpin.Application, name, help string) *kingpin.FlagClause {
	return app.Flag(name, fmt.Sprintf("%s Use with server mode only.", help)).
		PreAction(func(_ *kingpin.ParseContext) error {
			// This will be invoked only if flag is actually provided by user.
			serverOnlyFlags = append(serverOnlyFlags, "--"+name)
			return nil
		})
}

// agentOnlyFlag creates agent-only kingpin flag.
// INFO: 用于设置agent模式下的命令行选项
func agentOnlyFlag(app *kingpin.Application, name, help string) *kingpin.FlagClause {
	return app.Flag(name, fmt.Sprintf("%s Use with agent mode only.", help)).
		PreAction(func(_ *kingpin.ParseContext) error {
			// This will be invoked only if flag is actually provided by user.
			agentOnlyFlags = append(agentOnlyFlags, "--"+name)
			return nil
		})
}

// INFO: 该对象用于保存命令行选项的配置
type flagConfig struct {
	configFile string // INFO: 普米主配置文件路径

<<<<<<< HEAD
	agentStoragePath    string // INFO: agent模式下的数据存储路径
	serverStoragePath   string // INFO: server模式下的数据存储路径
	notifier            notifier.Options
	forGracePeriod      model.Duration
	outageTolerance     model.Duration
	resendDelay         model.Duration
	maxConcurrentEvals  int64
	web                 web.Options
	scrape              scrape.Options
	tsdb                tsdbOptions
	agent               agentOptions // INFO: agent模式下的命令行选项
	lookbackDelta       model.Duration
	webTimeout          model.Duration
	queryTimeout        model.Duration
	queryConcurrency    int
	queryMaxSamples     int
	RemoteFlushDeadline model.Duration
	nameEscapingScheme  string
=======
	agentStoragePath            string
	serverStoragePath           string
	notifier                    notifier.Options
	forGracePeriod              model.Duration
	outageTolerance             model.Duration
	resendDelay                 model.Duration
	maxConcurrentEvals          int64
	web                         web.Options
	scrape                      scrape.Options
	tsdb                        tsdbOptions
	agent                       agentOptions
	lookbackDelta               model.Duration
	webTimeout                  model.Duration
	queryTimeout                model.Duration
	queryConcurrency            int
	queryMaxSamples             int
	RemoteFlushDeadline         model.Duration
	maxNotificationsSubscribers int
>>>>>>> eefd7b48

	enableAutoReload   bool
	autoReloadInterval model.Duration

<<<<<<< HEAD
	// INFO: 特性列表,通常是实验性质的,比如agent模式
	featureList   []string
	memlimitRatio float64
=======
	maxprocsEnable bool
	memlimitEnable bool
	memlimitRatio  float64

	featureList []string
>>>>>>> eefd7b48
	// These options are extracted from featureList
	// for ease of use.
	enablePerStepStats       bool
	enableConcurrentRuleEval bool

	prometheusURL   string
	corsRegexString string

<<<<<<< HEAD
	promlogConfig promlog.Config // INFO: 普米日志相关配置

=======
>>>>>>> eefd7b48
	promqlEnableDelayedNameRemoval bool

	promslogConfig promslog.Config
}

// setFeatureListOptions sets the corresponding options from the featureList.
func (c *flagConfig) setFeatureListOptions(logger *slog.Logger) error {
	for _, f := range c.featureList {
		opts := strings.Split(f, ",")
		for _, o := range opts {
			switch o {
			case "exemplar-storage":
				c.tsdb.EnableExemplarStorage = true
				logger.Info("Experimental in-memory exemplar storage enabled")
			case "memory-snapshot-on-shutdown":
				c.tsdb.EnableMemorySnapshotOnShutdown = true
				logger.Info("Experimental memory snapshot on shutdown enabled")
			case "extra-scrape-metrics":
				c.scrape.ExtraMetrics = true
				logger.Info("Experimental additional scrape metrics enabled")
			case "metadata-wal-records":
				c.scrape.AppendMetadata = true
				logger.Info("Experimental metadata records in WAL enabled")
			case "promql-per-step-stats":
				c.enablePerStepStats = true
				logger.Info("Experimental per-step statistics reporting")
			case "auto-reload-config":
				c.enableAutoReload = true
				if s := time.Duration(c.autoReloadInterval).Seconds(); s > 0 && s < 1 {
					c.autoReloadInterval, _ = model.ParseDuration("1s")
				}
				logger.Info("Enabled automatic configuration file reloading. Checking for configuration changes every", "interval", c.autoReloadInterval)
			case "concurrent-rule-eval":
				c.enableConcurrentRuleEval = true
				logger.Info("Experimental concurrent rule evaluation enabled.")
			case "promql-experimental-functions":
				parser.EnableExperimentalFunctions = true
				logger.Info("Experimental PromQL functions enabled.")
			case "native-histograms":
				c.tsdb.EnableNativeHistograms = true
				c.scrape.EnableNativeHistogramsIngestion = true
				// Change relevant global variables. Hacky, but it's hard to pass a new option or default to unmarshallers.
				config.DefaultConfig.GlobalConfig.ScrapeProtocols = config.DefaultProtoFirstScrapeProtocols
				config.DefaultGlobalConfig.ScrapeProtocols = config.DefaultProtoFirstScrapeProtocols
				logger.Info("Experimental native histogram support enabled. Changed default scrape_protocols to prefer PrometheusProto format.", "global.scrape_protocols", fmt.Sprintf("%v", config.DefaultGlobalConfig.ScrapeProtocols))
			case "ooo-native-histograms":
				logger.Warn("This option for --enable-feature is now permanently enabled and therefore a no-op.", "option", o)
			case "created-timestamp-zero-ingestion":
				c.scrape.EnableCreatedTimestampZeroIngestion = true
				c.web.CTZeroIngestionEnabled = true
				// Change relevant global variables. Hacky, but it's hard to pass a new option or default to unmarshallers.
				config.DefaultConfig.GlobalConfig.ScrapeProtocols = config.DefaultProtoFirstScrapeProtocols
				config.DefaultGlobalConfig.ScrapeProtocols = config.DefaultProtoFirstScrapeProtocols
				logger.Info("Experimental created timestamp zero ingestion enabled. Changed default scrape_protocols to prefer PrometheusProto format.", "global.scrape_protocols", fmt.Sprintf("%v", config.DefaultGlobalConfig.ScrapeProtocols))
			case "delayed-compaction":
				c.tsdb.EnableDelayedCompaction = true
				logger.Info("Experimental delayed compaction is enabled.")
			case "promql-delayed-name-removal":
				c.promqlEnableDelayedNameRemoval = true
				logger.Info("Experimental PromQL delayed name removal enabled.")
			case "":
				continue
			case "old-ui":
				c.web.UseOldUI = true
				logger.Info("Serving previous version of the Prometheus web UI.")
			case "otlp-deltatocumulative":
				c.web.ConvertOTLPDelta = true
				logger.Info("Converting delta OTLP metrics to cumulative")
			default:
				logger.Warn("Unknown option for --enable-feature", "option", o)
			}
		}
	}

	return nil
}

<<<<<<< HEAD
// NOTE: main函数
// 用于模块初始化与组装
=======
// parseCompressionType parses the two compression-related configuration values and returns the CompressionType.
func parseCompressionType(compress bool, compressType compression.Type) compression.Type {
	if compress {
		return compressType
	}
	return compression.None
}

>>>>>>> eefd7b48
func main() {
	if os.Getenv("DEBUG") != "" {
		runtime.SetBlockProfileRate(20)
		runtime.SetMutexProfileFraction(20)
	}

	// Unregister the default GoCollector, and reregister with our defaults.
	if prometheus.Unregister(collectors.NewGoCollector()) {
		prometheus.MustRegister(
			collectors.NewGoCollector(
				collectors.WithGoCollectorRuntimeMetrics(
					collectors.MetricsGC,
					collectors.MetricsScheduler,
					collectors.GoRuntimeMetricsRule{Matcher: goregexp.MustCompile(`^/sync/mutex/wait/total:seconds$`)},
				),
			),
		)
	}

	// INFO: 创建命令行选项对象
	cfg := flagConfig{
		notifier: notifier.Options{
			Registerer: prometheus.DefaultRegisterer,
		},
		web: web.Options{
			Registerer: prometheus.DefaultRegisterer,
			Gatherer:   prometheus.DefaultGatherer,
		},
		promslogConfig: promslog.Config{},
	}

	// INFO: 普米有3种类型的命令行选项(flag)
	// 1 调用a.Flag添加的为通用的flag
	// 2 调用serverOnlyFlag添加的为只在server模式下使用的flag
	// 3 调用agentOnlyFlag添加的为只在agent模式下使用的flag

	// INFO: 创建用于命令行解析的kingpin Application对象
	// 这里New的第一个参数其实是普米可执行文件的名字
	a := kingpin.New(filepath.Base(os.Args[0]), "The Prometheus monitoring server").UsageWriter(os.Stdout)

	// INFO: 设置版本的flag(即通过--version可以查看普米的版本信息)
	a.Version(version.Print(appName))

	a.HelpFlag.Short('h')

	a.Flag("config.file", "Prometheus configuration file path.").
		Default("prometheus.yml").StringVar(&cfg.configFile)

	a.Flag("config.auto-reload-interval", "Specifies the interval for checking and automatically reloading the Prometheus configuration file upon detecting changes.").
		Default("30s").SetValue(&cfg.autoReloadInterval)

	a.Flag("web.listen-address", "Address to listen on for UI, API, and telemetry. Can be repeated.").
		Default("0.0.0.0:9090").StringsVar(&cfg.web.ListenAddresses)

	a.Flag("auto-gomaxprocs", "Automatically set GOMAXPROCS to match Linux container CPU quota").
		Default("true").BoolVar(&cfg.maxprocsEnable)
	a.Flag("auto-gomemlimit", "Automatically set GOMEMLIMIT to match Linux container or system memory limit").
		Default("true").BoolVar(&cfg.memlimitEnable)
	a.Flag("auto-gomemlimit.ratio", "The ratio of reserved GOMEMLIMIT memory to the detected maximum container or system memory").
		Default("0.9").FloatVar(&cfg.memlimitRatio)

	webConfig := a.Flag(
		"web.config.file",
		"[EXPERIMENTAL] Path to configuration file that can enable TLS or authentication.",
	).Default("").String()

	a.Flag("web.read-timeout",
		"Maximum duration before timing out read of the request, and closing idle connections.").
		Default("5m").SetValue(&cfg.webTimeout)

	a.Flag("web.max-connections", "Maximum number of simultaneous connections across all listeners.").
		Default("512").IntVar(&cfg.web.MaxConnections)

	a.Flag("web.max-notifications-subscribers", "Limits the maximum number of subscribers that can concurrently receive live notifications. If the limit is reached, new subscription requests will be denied until existing connections close.").
		Default("16").IntVar(&cfg.maxNotificationsSubscribers)

	a.Flag("web.external-url",
		"The URL under which Prometheus is externally reachable (for example, if Prometheus is served via a reverse proxy). Used for generating relative and absolute links back to Prometheus itself. If the URL has a path portion, it will be used to prefix all HTTP endpoints served by Prometheus. If omitted, relevant URL components will be derived automatically.").
		PlaceHolder("<URL>").StringVar(&cfg.prometheusURL)

	a.Flag("web.route-prefix",
		"Prefix for the internal routes of web endpoints. Defaults to path of --web.external-url.").
		PlaceHolder("<path>").StringVar(&cfg.web.RoutePrefix)

	a.Flag("web.user-assets", "Path to static asset directory, available at /user.").
		PlaceHolder("<path>").StringVar(&cfg.web.UserAssetsPath)

	a.Flag("web.enable-lifecycle", "Enable shutdown and reload via HTTP request.").
		Default("false").BoolVar(&cfg.web.EnableLifecycle)

	a.Flag("web.enable-admin-api", "Enable API endpoints for admin control actions.").
		Default("false").BoolVar(&cfg.web.EnableAdminAPI)

	// TODO(bwplotka): Consider allowing those remote receive flags to be changed in config.
	// See https://github.com/prometheus/prometheus/issues/14410
	a.Flag("web.enable-remote-write-receiver", "Enable API endpoint accepting remote write requests.").
		Default("false").BoolVar(&cfg.web.EnableRemoteWriteReceiver)

	supportedRemoteWriteProtoMsgs := config.RemoteWriteProtoMsgs{config.RemoteWriteProtoMsgV1, config.RemoteWriteProtoMsgV2}
	a.Flag("web.remote-write-receiver.accepted-protobuf-messages", fmt.Sprintf("List of the remote write protobuf messages to accept when receiving the remote writes. Supported values: %v", supportedRemoteWriteProtoMsgs.String())).
		Default(supportedRemoteWriteProtoMsgs.Strings()...).SetValue(rwProtoMsgFlagValue(&cfg.web.AcceptRemoteWriteProtoMsgs))

	a.Flag("web.enable-otlp-receiver", "Enable API endpoint accepting OTLP write requests.").
		Default("false").BoolVar(&cfg.web.EnableOTLPWriteReceiver)

	a.Flag("web.console.templates", "Path to the console template directory, available at /consoles.").
		Default("consoles").StringVar(&cfg.web.ConsoleTemplatesPath)

	a.Flag("web.console.libraries", "Path to the console library directory.").
		Default("console_libraries").StringVar(&cfg.web.ConsoleLibrariesPath)

	a.Flag("web.page-title", "Document title of Prometheus instance.").
		Default("Prometheus Time Series Collection and Processing Server").StringVar(&cfg.web.PageTitle)

	a.Flag("web.cors.origin", `Regex for CORS origin. It is fully anchored. Example: 'https?://(domain1|domain2)\.com'`).
		Default(".*").StringVar(&cfg.corsRegexString)

	serverOnlyFlag(a, "storage.tsdb.path", "Base path for metrics storage.").
		Default("data/").StringVar(&cfg.serverStoragePath)

	serverOnlyFlag(a, "storage.tsdb.min-block-duration", "Minimum duration of a data block before being persisted. For use in testing.").
		Hidden().Default("2h").SetValue(&cfg.tsdb.MinBlockDuration)

	serverOnlyFlag(a, "storage.tsdb.max-block-duration",
		"Maximum duration compacted blocks may span. For use in testing. (Defaults to 10% of the retention period.)").
		Hidden().PlaceHolder("<duration>").SetValue(&cfg.tsdb.MaxBlockDuration)

	serverOnlyFlag(a, "storage.tsdb.max-block-chunk-segment-size",
		"The maximum size for a single chunk segment in a block. Example: 512MB").
		Hidden().PlaceHolder("<bytes>").BytesVar(&cfg.tsdb.MaxBlockChunkSegmentSize)

	serverOnlyFlag(a, "storage.tsdb.wal-segment-size",
		"Size at which to split the tsdb WAL segment files. Example: 100MB").
		Hidden().PlaceHolder("<bytes>").BytesVar(&cfg.tsdb.WALSegmentSize)

	serverOnlyFlag(a, "storage.tsdb.retention.time", "How long to retain samples in storage. If neither this flag nor \"storage.tsdb.retention.size\" is set, the retention time defaults to "+defaultRetentionString+". Units Supported: y, w, d, h, m, s, ms.").
		SetValue(&cfg.tsdb.RetentionDuration)

	serverOnlyFlag(a, "storage.tsdb.retention.size", "Maximum number of bytes that can be stored for blocks. A unit is required, supported units: B, KB, MB, GB, TB, PB, EB. Ex: \"512MB\". Based on powers-of-2, so 1KB is 1024B.").
		BytesVar(&cfg.tsdb.MaxBytes)

	serverOnlyFlag(a, "storage.tsdb.no-lockfile", "Do not create lockfile in data directory.").
		Default("false").BoolVar(&cfg.tsdb.NoLockfile)

	serverOnlyFlag(a, "storage.tsdb.allow-overlapping-compaction", "Allow compaction of overlapping blocks. If set to false, TSDB stops vertical compaction and leaves overlapping blocks there. The use case is to let another component handle the compaction of overlapping blocks.").
		Default("true").Hidden().BoolVar(&cfg.tsdb.EnableOverlappingCompaction)

	var (
		tsdbWALCompression     bool
		tsdbWALCompressionType string
	)
	serverOnlyFlag(a, "storage.tsdb.wal-compression", "Compress the tsdb WAL. If false, the --storage.tsdb.wal-compression-type flag is ignored.").
		Hidden().Default("true").BoolVar(&tsdbWALCompression)

	serverOnlyFlag(a, "storage.tsdb.wal-compression-type", "Compression algorithm for the tsdb WAL, used when --storage.tsdb.wal-compression is true.").
		Hidden().Default(compression.Snappy).EnumVar(&tsdbWALCompressionType, compression.Snappy, compression.Zstd)

	serverOnlyFlag(a, "storage.tsdb.head-chunks-write-queue-size", "Size of the queue through which head chunks are written to the disk to be m-mapped, 0 disables the queue completely. Experimental.").
		Default("0").IntVar(&cfg.tsdb.HeadChunksWriteQueueSize)

	serverOnlyFlag(a, "storage.tsdb.samples-per-chunk", "Target number of samples per chunk.").
		Default("120").Hidden().IntVar(&cfg.tsdb.SamplesPerChunk)

	serverOnlyFlag(a, "storage.tsdb.delayed-compaction.max-percent", "Sets the upper limit for the random compaction delay, specified as a percentage of the head chunk range. 100 means the compaction can be delayed by up to the entire head chunk range. Only effective when the delayed-compaction feature flag is enabled.").
		Default("10").Hidden().IntVar(&cfg.tsdb.CompactionDelayMaxPercent)

	agentOnlyFlag(a, "storage.agent.path", "Base path for metrics storage.").
		Default("data-agent/").StringVar(&cfg.agentStoragePath)

	agentOnlyFlag(a, "storage.agent.wal-segment-size",
		"Size at which to split WAL segment files. Example: 100MB").
		Hidden().PlaceHolder("<bytes>").BytesVar(&cfg.agent.WALSegmentSize)

	var (
		agentWALCompression     bool
		agentWALCompressionType string
	)
	agentOnlyFlag(a, "storage.agent.wal-compression", "Compress the agent WAL. If false, the --storage.agent.wal-compression-type flag is ignored.").
		Default("true").BoolVar(&agentWALCompression)

	agentOnlyFlag(a, "storage.agent.wal-compression-type", "Compression algorithm for the agent WAL, used when --storage.agent.wal-compression is true.").
		Hidden().Default(compression.Snappy).EnumVar(&agentWALCompressionType, compression.Snappy, compression.Zstd)

	agentOnlyFlag(a, "storage.agent.wal-truncate-frequency",
		"The frequency at which to truncate the WAL and remove old data.").
		Hidden().PlaceHolder("<duration>").SetValue(&cfg.agent.TruncateFrequency)

	agentOnlyFlag(a, "storage.agent.retention.min-time",
		"Minimum age samples may be before being considered for deletion when the WAL is truncated").
		SetValue(&cfg.agent.MinWALTime)

	agentOnlyFlag(a, "storage.agent.retention.max-time",
		"Maximum age samples may be before being forcibly deleted when the WAL is truncated").
		SetValue(&cfg.agent.MaxWALTime)

	agentOnlyFlag(a, "storage.agent.no-lockfile", "Do not create lockfile in data directory.").
		Default("false").BoolVar(&cfg.agent.NoLockfile)

	a.Flag("storage.remote.flush-deadline", "How long to wait flushing sample on shutdown or config reload.").
		Default("1m").PlaceHolder("<duration>").SetValue(&cfg.RemoteFlushDeadline)

	serverOnlyFlag(a, "storage.remote.read-sample-limit", "Maximum overall number of samples to return via the remote read interface, in a single query. 0 means no limit. This limit is ignored for streamed response types.").
		Default("5e7").IntVar(&cfg.web.RemoteReadSampleLimit)

	serverOnlyFlag(a, "storage.remote.read-concurrent-limit", "Maximum number of concurrent remote read calls. 0 means no limit.").
		Default("10").IntVar(&cfg.web.RemoteReadConcurrencyLimit)

	serverOnlyFlag(a, "storage.remote.read-max-bytes-in-frame", "Maximum number of bytes in a single frame for streaming remote read response types before marshalling. Note that client might have limit on frame size as well. 1MB as recommended by protobuf by default.").
		Default("1048576").IntVar(&cfg.web.RemoteReadBytesInFrame)

	serverOnlyFlag(a, "rules.alert.for-outage-tolerance", "Max time to tolerate prometheus outage for restoring \"for\" state of alert.").
		Default("1h").SetValue(&cfg.outageTolerance)

	serverOnlyFlag(a, "rules.alert.for-grace-period", "Minimum duration between alert and restored \"for\" state. This is maintained only for alerts with configured \"for\" time greater than grace period.").
		Default("10m").SetValue(&cfg.forGracePeriod)

	serverOnlyFlag(a, "rules.alert.resend-delay", "Minimum amount of time to wait before resending an alert to Alertmanager.").
		Default("1m").SetValue(&cfg.resendDelay)

	serverOnlyFlag(a, "rules.max-concurrent-evals", "Global concurrency limit for independent rules that can run concurrently. When set, \"query.max-concurrency\" may need to be adjusted accordingly.").
		Default("4").Int64Var(&cfg.maxConcurrentEvals)

	a.Flag("scrape.adjust-timestamps", "Adjust scrape timestamps by up to `scrape.timestamp-tolerance` to align them to the intended schedule. See https://github.com/prometheus/prometheus/issues/7846 for more context. Experimental. This flag will be removed in a future release.").
		Hidden().Default("true").BoolVar(&scrape.AlignScrapeTimestamps)

	a.Flag("scrape.timestamp-tolerance", "Timestamp tolerance. See https://github.com/prometheus/prometheus/issues/7846 for more context. Experimental. This flag will be removed in a future release.").
		Hidden().Default("2ms").DurationVar(&scrape.ScrapeTimestampTolerance)

	serverOnlyFlag(a, "alertmanager.notification-queue-capacity", "The capacity of the queue for pending Alertmanager notifications.").
		Default("10000").IntVar(&cfg.notifier.QueueCapacity)

	serverOnlyFlag(a, "alertmanager.notification-batch-size", "The maximum number of notifications per batch to send to the Alertmanager.").
		Default(strconv.Itoa(notifier.DefaultMaxBatchSize)).IntVar(&cfg.notifier.MaxBatchSize)

	serverOnlyFlag(a, "alertmanager.drain-notification-queue-on-shutdown", "Send any outstanding Alertmanager notifications when shutting down. If false, any outstanding Alertmanager notifications will be dropped when shutting down.").
		Default("true").BoolVar(&cfg.notifier.DrainOnShutdown)

	// INFO: 即在查询当前最新值的时候，只要发现这个参数指定的时间段内有数据，就取最新的那个点返回，这个时间段内没数据，就不返回了
	serverOnlyFlag(a, "query.lookback-delta", "The maximum lookback duration for retrieving metrics during expression evaluations and federation.").
		Default("5m").SetValue(&cfg.lookbackDelta)

	serverOnlyFlag(a, "query.timeout", "Maximum time a query may take before being aborted.").
		Default("2m").SetValue(&cfg.queryTimeout)

	serverOnlyFlag(a, "query.max-concurrency", "Maximum number of queries executed concurrently.").
		Default("20").IntVar(&cfg.queryConcurrency)

	serverOnlyFlag(a, "query.max-samples", "Maximum number of samples a single query can load into memory. Note that queries will fail if they try to load more samples than this into memory, so this also limits the number of samples a query can return.").
		Default("50000000").IntVar(&cfg.queryMaxSamples)

	a.Flag("scrape.discovery-reload-interval", "Interval used by scrape manager to throttle target groups updates.").
		Hidden().Default("5s").SetValue(&cfg.scrape.DiscoveryReloadInterval)

<<<<<<< HEAD
	// INFO: 启用一些新的特性,如agent模式,这些特性一般都是实验性质的,功能上并不稳定
	// 可通过查看官方文档https://prometheus.io/docs/prometheus/latest/feature_flags/了解
	a.Flag("enable-feature", "Comma separated feature names to enable. Valid options: auto-gomemlimit, exemplar-storage, expand-external-labels, memory-snapshot-on-shutdown, promql-per-step-stats, promql-experimental-functions, extra-scrape-metrics, auto-gomaxprocs, no-default-scrape-port, native-histograms, otlp-write-receiver, created-timestamp-zero-ingestion, concurrent-rule-eval, delayed-compaction, old-ui. See https://prometheus.io/docs/prometheus/latest/feature_flags/ for more details.").
=======
	a.Flag("enable-feature", "Comma separated feature names to enable. Valid options: exemplar-storage, expand-external-labels, memory-snapshot-on-shutdown, promql-per-step-stats, promql-experimental-functions, extra-scrape-metrics, auto-gomaxprocs, native-histograms, created-timestamp-zero-ingestion, concurrent-rule-eval, delayed-compaction, old-ui, otlp-deltatocumulative. See https://prometheus.io/docs/prometheus/latest/feature_flags/ for more details.").
>>>>>>> eefd7b48
		Default("").StringsVar(&cfg.featureList)

	a.Flag("agent", "Run Prometheus in 'Agent mode'.").BoolVar(&agentMode)

<<<<<<< HEAD
	// INFO: 添加日志配置的命令行选项到a
	// 目前只有log.level和log.format两个flag
	// log.level用于配置日志级别(默认为info)
	// log.format为日志输出的格式(默认为logformat,即k1=v1 k2=v2的形式,也可以改为json)
	promlogflag.AddFlags(a, &cfg.promlogConfig)
=======
	promslogflag.AddFlags(a, &cfg.promslogConfig)
>>>>>>> eefd7b48

	a.Flag("write-documentation", "Generate command line documentation. Internal use.").Hidden().Action(func(_ *kingpin.ParseContext) error {
		if err := documentcli.GenerateMarkdown(a.Model(), os.Stdout); err != nil {
			os.Exit(1)
			return err
		}
		os.Exit(0)
		return nil
	}).Bool()

	_, err := a.Parse(os.Args[1:])
	if err != nil {
		fmt.Fprintf(os.Stderr, "Error parsing command line arguments: %s\n", err)
		a.Usage(os.Args[1:])
		os.Exit(2)
	}

	logger := promslog.New(&cfg.promslogConfig)
	slog.SetDefault(logger)

	notifs := notifications.NewNotifications(cfg.maxNotificationsSubscribers, prometheus.DefaultRegisterer)
	cfg.web.NotificationsSub = notifs.Sub
	cfg.web.NotificationsGetter = notifs.Get
	notifs.AddNotification(notifications.StartingUp)

	if err := cfg.setFeatureListOptions(logger); err != nil {
		fmt.Fprintf(os.Stderr, "Error parsing feature list: %s\n", err)
		os.Exit(1)
	}

<<<<<<< HEAD
	if cfg.nameEscapingScheme != "" {
		scheme, err := model.ToEscapingScheme(cfg.nameEscapingScheme)
		if err != nil {
			fmt.Fprintf(os.Stderr, `Invalid name escaping scheme: %q; Needs to be one of "values", "underscores", or "dots"`, cfg.nameEscapingScheme)
			os.Exit(1)
		}
		model.NameEscapingScheme = scheme
	}

	// INFO: 在agent模式下配置了server模式的命令行选项,则直接退出
=======
>>>>>>> eefd7b48
	if agentMode && len(serverOnlyFlags) > 0 {
		fmt.Fprintf(os.Stderr, "The following flag(s) can not be used in agent mode: %q", serverOnlyFlags)
		os.Exit(3)
	}

	// INFO: 在非agent模式下配置了agent模式的命令行选项,则直接退出
	if !agentMode && len(agentOnlyFlags) > 0 {
		fmt.Fprintf(os.Stderr, "The following flag(s) can only be used in agent mode: %q", agentOnlyFlags)
		os.Exit(3)
	}

	if cfg.memlimitRatio <= 0.0 || cfg.memlimitRatio > 1.0 {
		fmt.Fprintf(os.Stderr, "--auto-gomemlimit.ratio must be greater than 0 and less than or equal to 1.")
		os.Exit(1)
	}

	localStoragePath := cfg.serverStoragePath
	if agentMode {
		localStoragePath = cfg.agentStoragePath
	}

	cfg.web.ExternalURL, err = computeExternalURL(cfg.prometheusURL, cfg.web.ListenAddresses[0])
	if err != nil {
		fmt.Fprintln(os.Stderr, fmt.Errorf("parse external URL %q: %w", cfg.prometheusURL, err))
		os.Exit(2)
	}

	cfg.web.CORSOrigin, err = compileCORSRegexString(cfg.corsRegexString)
	if err != nil {
		fmt.Fprintln(os.Stderr, fmt.Errorf("could not compile CORS regex string %q: %w", cfg.corsRegexString, err))
		os.Exit(2)
	}

	// Throw error for invalid config before starting other components.
	var cfgFile *config.Config
	if cfgFile, err = config.LoadFile(cfg.configFile, agentMode, promslog.NewNopLogger()); err != nil {
		absPath, pathErr := filepath.Abs(cfg.configFile)
		if pathErr != nil {
			absPath = cfg.configFile
		}
		logger.Error(fmt.Sprintf("Error loading config (--config.file=%s)", cfg.configFile), "file", absPath, "err", err)
		os.Exit(2)
	}
	// Get scrape configs to validate dynamically loaded scrape_config_files.
	// They can change over time, but do the extra validation on startup for better experience.
	if _, err := cfgFile.GetScrapeConfigs(); err != nil {
		absPath, pathErr := filepath.Abs(cfg.configFile)
		if pathErr != nil {
			absPath = cfg.configFile
		}
		logger.Error(fmt.Sprintf("Error loading dynamic scrape config files from config (--config.file=%q)", cfg.configFile), "file", absPath, "err", err)
		os.Exit(2)
	}
	if cfg.tsdb.EnableExemplarStorage {
		if cfgFile.StorageConfig.ExemplarsConfig == nil {
			cfgFile.StorageConfig.ExemplarsConfig = &config.DefaultExemplarsConfig
		}
		cfg.tsdb.MaxExemplars = cfgFile.StorageConfig.ExemplarsConfig.MaxExemplars
	}
	if cfgFile.StorageConfig.TSDBConfig != nil {
		cfg.tsdb.OutOfOrderTimeWindow = cfgFile.StorageConfig.TSDBConfig.OutOfOrderTimeWindow
	}

	// Now that the validity of the config is established, set the config
	// success metrics accordingly, although the config isn't really loaded
	// yet. This will happen later (including setting these metrics again),
	// but if we don't do it now, the metrics will stay at zero until the
	// startup procedure is complete, which might take long enough to
	// trigger alerts about an invalid config.
	configSuccess.Set(1)
	configSuccessTime.SetToCurrentTime()

	cfg.web.ReadTimeout = time.Duration(cfg.webTimeout)
	// Default -web.route-prefix to path of -web.external-url.
	if cfg.web.RoutePrefix == "" {
		cfg.web.RoutePrefix = cfg.web.ExternalURL.Path
	}
	// RoutePrefix must always be at least '/'.
	cfg.web.RoutePrefix = "/" + strings.Trim(cfg.web.RoutePrefix, "/")

	if !agentMode {
		if cfg.tsdb.RetentionDuration == 0 && cfg.tsdb.MaxBytes == 0 {
			cfg.tsdb.RetentionDuration = defaultRetentionDuration
			logger.Info("No time or size retention was set so using the default time retention", "duration", defaultRetentionDuration)
		}

		// Check for overflows. This limits our max retention to 100y.
		if cfg.tsdb.RetentionDuration < 0 {
			y, err := model.ParseDuration("100y")
			if err != nil {
				panic(err)
			}
			cfg.tsdb.RetentionDuration = y
			logger.Warn("Time retention value is too high. Limiting to: " + y.String())
		}

		// Max block size settings.
		if cfg.tsdb.MaxBlockDuration == 0 {
			maxBlockDuration, err := model.ParseDuration("31d")
			if err != nil {
				panic(err)
			}
			// When the time retention is set and not too big use to define the max block duration.
			if cfg.tsdb.RetentionDuration != 0 && cfg.tsdb.RetentionDuration/10 < maxBlockDuration {
				maxBlockDuration = cfg.tsdb.RetentionDuration / 10
			}

			cfg.tsdb.MaxBlockDuration = maxBlockDuration
		}

		// Delayed compaction checks
		if cfg.tsdb.EnableDelayedCompaction && (cfg.tsdb.CompactionDelayMaxPercent > 100 || cfg.tsdb.CompactionDelayMaxPercent <= 0) {
			logger.Warn("The --storage.tsdb.delayed-compaction.max-percent should have a value between 1 and 100. Using default", "default", tsdb.DefaultCompactionDelayMaxPercent)
			cfg.tsdb.CompactionDelayMaxPercent = tsdb.DefaultCompactionDelayMaxPercent
		}

		cfg.tsdb.WALCompressionType = parseCompressionType(tsdbWALCompression, tsdbWALCompressionType)
	} else {
		cfg.agent.WALCompressionType = parseCompressionType(agentWALCompression, agentWALCompressionType)
	}

	noStepSubqueryInterval := &safePromQLNoStepSubqueryInterval{}
	noStepSubqueryInterval.Set(config.DefaultGlobalConfig.EvaluationInterval)

	klogv2.SetSlogLogger(logger.With("component", "k8s_client_runtime"))
	klog.SetOutputBySeverity("INFO", klogv1Writer{})

	// INFO: 不同模式下应用的名称
	modeAppName := "Prometheus Server"
	mode := "server"
	if agentMode {
		modeAppName = "Prometheus Agent"
		mode = "agent"
	}

	logger.Info("Starting "+modeAppName, "mode", mode, "version", version.Info())
	if bits.UintSize < 64 {
		logger.Warn("This Prometheus binary has not been compiled for a 64-bit architecture. Due to virtual memory constraints of 32-bit systems, it is highly recommended to switch to a 64-bit binary of Prometheus.", "GOARCH", runtime.GOARCH)
	}

	logger.Info("operational information",
		"build_context", version.BuildContext(),
		"host_details", prom_runtime.Uname(),
		"fd_limits", prom_runtime.FdLimits(),
		"vm_limits", prom_runtime.VMLimits(),
	)

	// INFO: 指定具体的存储实现
	var (
<<<<<<< HEAD
		// INFO: 创建本地存储对象，具体的存储实现后面的代码会指定
		// 注意: server模型和agent模式下指定的本地存储实现会有所不同
		localStorage = &readyStorage{stats: tsdb.NewDBStats()}
		scraper      = &readyScrapeManager{}
		// INFO: 创建一个远程存储对象
		remoteStorage = remote.NewStorage(log.With(logger, "component", "remote"), prometheus.DefaultRegisterer, localStorage.StartTime, localStoragePath, time.Duration(cfg.RemoteFlushDeadline), scraper, cfg.scrape.AppendMetadata)
		// INFO: 将本地存储和远程存储组合为一个新的存储(对存储的使用者来说是透明的,因为暴露的都是相同的接口)
=======
		localStorage  = &readyStorage{stats: tsdb.NewDBStats()}
		scraper       = &readyScrapeManager{}
		remoteStorage = remote.NewStorage(logger.With("component", "remote"), prometheus.DefaultRegisterer, localStorage.StartTime, localStoragePath, time.Duration(cfg.RemoteFlushDeadline), scraper)
>>>>>>> eefd7b48
		fanoutStorage = storage.NewFanout(logger, localStorage, remoteStorage)
	)

	// INFO: 前端页面相关
	var (
		ctxWeb, cancelWeb = context.WithCancel(context.Background())
		// INFO: 告警规则相关的上下文
		ctxRule = context.Background()

		notifierManager = notifier.NewManager(&cfg.notifier, logger.With("component", "notifier"))

		ctxScrape, cancelScrape = context.WithCancel(context.Background())
		ctxNotify, cancelNotify = context.WithCancel(context.Background())
		discoveryManagerScrape  *discovery.Manager
		discoveryManagerNotify  *discovery.Manager
	)

	// Kubernetes client metrics are used by Kubernetes SD.
	// They are registered here in the main function, because SD mechanisms
	// can only register metrics specific to a SD instance.
	// Kubernetes client metrics are the same for the whole process -
	// they are not specific to an SD instance.
	err = discovery.RegisterK8sClientMetricsWithPrometheus(prometheus.DefaultRegisterer)
	if err != nil {
		logger.Error("failed to register Kubernetes client metrics", "err", err)
		os.Exit(1)
	}

	sdMetrics, err := discovery.CreateAndRegisterSDMetrics(prometheus.DefaultRegisterer)
	if err != nil {
		logger.Error("failed to register service discovery metrics", "err", err)
		os.Exit(1)
	}

<<<<<<< HEAD
	// INFO: 服务发现相关
	discoveryManagerScrape = discovery.NewManager(ctxScrape, log.With(logger, "component", "discovery manager scrape"), prometheus.DefaultRegisterer, sdMetrics, discovery.Name("scrape"))
=======
	discoveryManagerScrape = discovery.NewManager(ctxScrape, logger.With("component", "discovery manager scrape"), prometheus.DefaultRegisterer, sdMetrics, discovery.Name("scrape"))
>>>>>>> eefd7b48
	if discoveryManagerScrape == nil {
		logger.Error("failed to create a discovery manager scrape")
		os.Exit(1)
	}

	discoveryManagerNotify = discovery.NewManager(ctxNotify, logger.With("component", "discovery manager notify"), prometheus.DefaultRegisterer, sdMetrics, discovery.Name("notify"))
	if discoveryManagerNotify == nil {
		logger.Error("failed to create a discovery manager notify")
		os.Exit(1)
	}

	// INFO: 数据抓取相关
	scrapeManager, err := scrape.NewManager(
		&cfg.scrape,
		logger.With("component", "scrape manager"),
		logging.NewJSONFileLogger,
		fanoutStorage,
		prometheus.DefaultRegisterer,
	)
	if err != nil {
		logger.Error("failed to create a scrape manager", "err", err)
		os.Exit(1)
	}

	var (
		tracingManager = tracing.NewManager(logger)

		queryEngine *promql.Engine
		ruleManager *rules.Manager // INFO: 规则管理器
	)

	if cfg.maxprocsEnable {
		l := func(format string, a ...interface{}) {
			logger.Info(fmt.Sprintf(strings.TrimPrefix(format, "maxprocs: "), a...), "component", "automaxprocs")
		}
		if _, err := maxprocs.Set(maxprocs.Logger(l)); err != nil {
			logger.Warn("Failed to set GOMAXPROCS automatically", "component", "automaxprocs", "err", err)
		}
	}

	if cfg.memlimitEnable {
		if _, err := memlimit.SetGoMemLimitWithOpts(
			memlimit.WithRatio(cfg.memlimitRatio),
			memlimit.WithProvider(
				memlimit.ApplyFallback(
					memlimit.FromCgroup,
					memlimit.FromSystem,
				),
			),
		); err != nil {
			logger.Warn("automemlimit", "msg", "Failed to set GOMEMLIMIT automatically", "err", err)
		}
	}

	// INFO: 代理模式下,不需要进行告警规则的评估
	if !agentMode {
		// INFO: 创建查询引擎选项对象
		opts := promql.EngineOpts{
			Logger:                   logger.With("component", "query engine"),
			Reg:                      prometheus.DefaultRegisterer,
			MaxSamples:               cfg.queryMaxSamples,
			Timeout:                  time.Duration(cfg.queryTimeout),
			ActiveQueryTracker:       promql.NewActiveQueryTracker(localStoragePath, cfg.queryConcurrency, logger.With("component", "activeQueryTracker")),
			LookbackDelta:            time.Duration(cfg.lookbackDelta),
			NoStepSubqueryIntervalFn: noStepSubqueryInterval.Get,
			// EnableAtModifier and EnableNegativeOffset have to be
			// always on for regular PromQL as of Prometheus v2.33.
			EnableAtModifier:         true,
			EnableNegativeOffset:     true,
			EnablePerStepStats:       cfg.enablePerStepStats,
			EnableDelayedNameRemoval: cfg.promqlEnableDelayedNameRemoval,
		}

		// INFO: 创建查询引擎对象
		queryEngine = promql.NewEngine(opts)

		// INFO: 创建规则管理器
		ruleManager = rules.NewManager(&rules.ManagerOptions{
			Appendable:             fanoutStorage,
			Queryable:              localStorage,
			QueryFunc:              rules.EngineQueryFunc(queryEngine, fanoutStorage),
			NotifyFunc:             rules.SendAlerts(notifierManager, cfg.web.ExternalURL.String()),
			Context:                ctxRule,
			ExternalURL:            cfg.web.ExternalURL,
			Registerer:             prometheus.DefaultRegisterer,
			Logger:                 logger.With("component", "rule manager"),
			OutageTolerance:        time.Duration(cfg.outageTolerance),
			ForGracePeriod:         time.Duration(cfg.forGracePeriod),
			ResendDelay:            time.Duration(cfg.resendDelay),
			MaxConcurrentEvals:     cfg.maxConcurrentEvals,
			ConcurrentEvalsEnabled: cfg.enableConcurrentRuleEval,
			DefaultRuleQueryOffset: func() time.Duration {
				return time.Duration(cfgFile.GlobalConfig.RuleQueryOffset)
			},
		})
	}

	scraper.Set(scrapeManager)

	cfg.web.Context = ctxWeb
	cfg.web.TSDBRetentionDuration = cfg.tsdb.RetentionDuration
	cfg.web.TSDBMaxBytes = cfg.tsdb.MaxBytes
	cfg.web.TSDBDir = localStoragePath
	cfg.web.LocalStorage = localStorage
	cfg.web.Storage = fanoutStorage
	cfg.web.ExemplarStorage = localStorage
	cfg.web.QueryEngine = queryEngine
	cfg.web.ScrapeManager = scrapeManager
	cfg.web.RuleManager = ruleManager
	cfg.web.Notifier = notifierManager
	cfg.web.LookbackDelta = time.Duration(cfg.lookbackDelta)
	cfg.web.IsAgent = agentMode
	cfg.web.AppName = modeAppName

	cfg.web.Version = &web.PrometheusVersion{
		Version:   version.Version,
		Revision:  version.Revision,
		Branch:    version.Branch,
		BuildUser: version.BuildUser,
		BuildDate: version.BuildDate,
		GoVersion: version.GoVersion,
	}

	cfg.web.Flags = map[string]string{}

	// Exclude kingpin default flags to expose only Prometheus ones.
	boilerplateFlags := kingpin.New("", "").Version("")
	for _, f := range a.Model().Flags {
		if boilerplateFlags.GetFlag(f.Name) != nil {
			continue
		}

		cfg.web.Flags[f.Name] = f.Value.String()
	}

	// Depends on cfg.web.ScrapeManager so needs to be after cfg.web.ScrapeManager = scrapeManager.
<<<<<<< HEAD
	// INFO: 创建web服务器对象
	webHandler := web.New(log.With(logger, "component", "web"), &cfg.web)
=======
	webHandler := web.New(logger.With("component", "web"), &cfg.web)
>>>>>>> eefd7b48

	// Monitor outgoing connections on default transport with conntrack.
	http.DefaultTransport.(*http.Transport).DialContext = conntrack.NewDialContextFunc(
		conntrack.DialWithTracing(),
	)

	// This is passed to ruleManager.Update().
	externalURL := cfg.web.ExternalURL.String()

	// INFO: 保存有各个模块实现的reloader
	reloaders := []reloader{
		{
			name:     "db_storage",
			reloader: localStorage.ApplyConfig,
		}, {
			name:     "remote_storage",
			reloader: remoteStorage.ApplyConfig,
		}, {
			name:     "web_handler",
			reloader: webHandler.ApplyConfig,
		}, {
			name: "query_engine",
			reloader: func(cfg *config.Config) error {
				if agentMode {
					// No-op in Agent mode.
					return nil
				}

				if cfg.GlobalConfig.QueryLogFile == "" {
					queryEngine.SetQueryLogger(nil)
					return nil
				}

				l, err := logging.NewJSONFileLogger(cfg.GlobalConfig.QueryLogFile)
				if err != nil {
					return err
				}
				queryEngine.SetQueryLogger(l)
				return nil
			},
		}, {
			// The Scrape and notifier managers need to reload before the Discovery manager as
			// they need to read the most updated config when receiving the new targets list.
			name:     "scrape",
			reloader: scrapeManager.ApplyConfig,
		}, {
			name: "scrape_sd",
			reloader: func(cfg *config.Config) error {
				c := make(map[string]discovery.Configs)
				scfgs, err := cfg.GetScrapeConfigs()
				if err != nil {
					return err
				}
				for _, v := range scfgs {
					c[v.JobName] = v.ServiceDiscoveryConfigs
				}
				return discoveryManagerScrape.ApplyConfig(c)
			},
		}, {
			name:     "notify",
			reloader: notifierManager.ApplyConfig,
		}, {
			name: "notify_sd",
			reloader: func(cfg *config.Config) error {
				c := make(map[string]discovery.Configs)
				for k, v := range cfg.AlertingConfig.AlertmanagerConfigs.ToMap() {
					c[k] = v.ServiceDiscoveryConfigs
				}
				return discoveryManagerNotify.ApplyConfig(c)
			},
		}, {
			name: "rules",
			// INFO: 普米reload时,评估使用新的配置
			reloader: func(cfg *config.Config) error {
				// INFO: 代理模式下,不需要进行告警规则的评估
				if agentMode {
					// No-op in Agent mode
					return nil
				}

				// Get all rule files matching the configuration paths.
				var files []string
				for _, pat := range cfg.RuleFiles {
					// INFO: 验证告警规则配置文件是否真实存在
					fs, err := filepath.Glob(pat)
					if err != nil {
						// The only error can be a bad pattern.
						return fmt.Errorf("error retrieving rule files for %s: %w", pat, err)
					}
					files = append(files, fs...)
				}
				// INFO: 加载告警规则配置
				return ruleManager.Update(
					time.Duration(cfg.GlobalConfig.EvaluationInterval),
					files,
					cfg.GlobalConfig.ExternalLabels,
					externalURL,
					nil,
				)
			},
		}, {
			name:     "tracing",
			reloader: tracingManager.ApplyConfig,
		},
	}

	prometheus.MustRegister(configSuccess)
	prometheus.MustRegister(configSuccessTime)

	// Start all components while we wait for TSDB to open but only load
	// initial config and mark ourselves as ready after it completed.
	// INFO: 该通道用于接收数据库已经打开的消息
	dbOpen := make(chan struct{})

	// sync.Once is used to make sure we can close the channel at different execution stages(SIGTERM or when the config is loaded).
	type closeOnce struct {
		C     chan struct{}
		once  sync.Once
		Close func()
	}
	// Wait until the server is ready to handle reloading.
	reloadReady := &closeOnce{
		C: make(chan struct{}),
	}
	reloadReady.Close = func() {
		reloadReady.once.Do(func() {
			close(reloadReady.C)
		})
	}

	listeners, err := webHandler.Listeners()
	if err != nil {
		logger.Error("Unable to start web listener", "err", err)
		os.Exit(1)
	}

	err = toolkit_web.Validate(*webConfig)
	if err != nil {
		logger.Error("Unable to validate web configuration file", "err", err)
		os.Exit(1)
	}

	// IMPT: 这里的run.Group用于管理main函数启动的所有协程的生命周期(协程的启动和优雅停止)
	var g run.Group
	{
		// Termination handler.
		// INFO: 用于处理监听到操作系统中断信号的逻辑
		// term用于监听操作系统中断信号的通道
		term := make(chan os.Signal, 1)
		// IMPT: 这里监听用户的ctrl+c及进程的终止信号(15)
		signal.Notify(term, os.Interrupt, syscall.SIGTERM)
		// INFO: 用于监听取消的通道
		cancel := make(chan struct{})
		g.Add(
			func() error {
				// Don't forget to release the reloadReady channel so that waiting blocks can exit normally.
				select {
				case sig := <-term:
					logger.Warn("Received an OS signal, exiting gracefully...", "signal", sig.String())
					reloadReady.Close()
				case <-webHandler.Quit():
					logger.Warn("Received termination request via web service, exiting gracefully...")
				case <-cancel:
					reloadReady.Close()
				}
				return nil
			},
			func(_ error) {
				close(cancel)
				webHandler.SetReady(web.Stopping)
				notifs.AddNotification(notifications.ShuttingDown)
			},
		)
	}
	{
		// Scrape discovery manager.
		g.Add(
			func() error {
				err := discoveryManagerScrape.Run()
				logger.Info("Scrape discovery manager stopped")
				return err
			},
			func(_ error) {
				logger.Info("Stopping scrape discovery manager...")
				cancelScrape()
			},
		)
	}
	{
		// Notify discovery manager.
		g.Add(
			func() error {
				err := discoveryManagerNotify.Run()
				logger.Info("Notify discovery manager stopped")
				return err
			},
			func(_ error) {
				logger.Info("Stopping notify discovery manager...")
				cancelNotify()
			},
		)
	}
	// INFO: 代理模式下,不需要进行规则的评估
	if !agentMode {
		// Rule manager.
		g.Add(
			func() error {
				<-reloadReady.C
				// INFO: 启动告警规则的评估,该方法会阻塞直到规则评估被停止
				ruleManager.Run()
				return nil
			},
<<<<<<< HEAD
			func(err error) {
				// INFO: 停止规则评估
=======
			func(_ error) {
>>>>>>> eefd7b48
				ruleManager.Stop()
			},
		)
	}
	{
		// Scrape manager.
		g.Add(
			func() error {
				// When the scrape manager receives a new targets list
				// it needs to read a valid config for each job.
				// It depends on the config being in sync with the discovery manager so
				// we wait until the config is fully loaded.
				<-reloadReady.C

				err := scrapeManager.Run(discoveryManagerScrape.SyncCh())
				logger.Info("Scrape manager stopped")
				return err
			},
			func(_ error) {
				// Scrape manager needs to be stopped before closing the local TSDB
				// so that it doesn't try to write samples to a closed storage.
				// We should also wait for rule manager to be fully stopped to ensure
				// we don't trigger any false positive alerts for rules using absent().
				logger.Info("Stopping scrape manager...")
				scrapeManager.Stop()
			},
		)
	}
	{
		// Tracing manager.
		g.Add(
			func() error {
				<-reloadReady.C
				tracingManager.Run()
				return nil
			},
			func(_ error) {
				tracingManager.Stop()
			},
		)
	}
	{
		// Reload handler.

		// Make sure that sighup handler is registered with a redirect to the channel before the potentially
		// long and synchronous tsdb init.
		// INFO: 重新加载handler
		hup := make(chan os.Signal, 1)
		signal.Notify(hup, syscall.SIGHUP)
		cancel := make(chan struct{})

		var checksum string
		if cfg.enableAutoReload {
			checksum, err = config.GenerateChecksum(cfg.configFile)
			if err != nil {
				logger.Error("Failed to generate initial checksum for configuration file", "err", err)
			}
		}

		callback := func(success bool) {
			if success {
				notifs.DeleteNotification(notifications.ConfigurationUnsuccessful)
				return
			}
			notifs.AddNotification(notifications.ConfigurationUnsuccessful)
		}

		g.Add(
			func() error {
				<-reloadReady.C

				for {
					select {
<<<<<<< HEAD
					case <-hup: // INFO: 等待捕获SIGHUP信号,该信号常用于通知进程重新读取配置文件
						if err := reloadConfig(cfg.configFile, cfg.enableExpandExternalLabels, cfg.tsdb.EnableExemplarStorage, logger, noStepSubqueryInterval, reloaders...); err != nil {
							level.Error(logger).Log("msg", "Error reloading config", "err", err)
=======
					case <-hup:
						if err := reloadConfig(cfg.configFile, cfg.tsdb.EnableExemplarStorage, logger, noStepSubqueryInterval, callback, reloaders...); err != nil {
							logger.Error("Error reloading config", "err", err)
>>>>>>> eefd7b48
						} else if cfg.enableAutoReload {
							checksum, err = config.GenerateChecksum(cfg.configFile)
							if err != nil {
								logger.Error("Failed to generate checksum during configuration reload", "err", err)
							}
						}
<<<<<<< HEAD
					case rc := <-webHandler.Reload(): // INFO: 用于捕获web接口的reload信号
						if err := reloadConfig(cfg.configFile, cfg.enableExpandExternalLabels, cfg.tsdb.EnableExemplarStorage, logger, noStepSubqueryInterval, reloaders...); err != nil {
							level.Error(logger).Log("msg", "Error reloading config", "err", err)
=======
					case rc := <-webHandler.Reload():
						if err := reloadConfig(cfg.configFile, cfg.tsdb.EnableExemplarStorage, logger, noStepSubqueryInterval, callback, reloaders...); err != nil {
							logger.Error("Error reloading config", "err", err)
>>>>>>> eefd7b48
							rc <- err
						} else {
							rc <- nil
							if cfg.enableAutoReload {
								checksum, err = config.GenerateChecksum(cfg.configFile)
								if err != nil {
									logger.Error("Failed to generate checksum during configuration reload", "err", err)
								}
							}
						}
					case <-time.Tick(time.Duration(cfg.autoReloadInterval)):
						if !cfg.enableAutoReload {
							continue
						}
						currentChecksum, err := config.GenerateChecksum(cfg.configFile)
						if err != nil {
							checksum = currentChecksum
							logger.Error("Failed to generate checksum during configuration reload", "err", err)
						} else if currentChecksum == checksum {
							continue
						}
						logger.Info("Configuration file change detected, reloading the configuration.")

						if err := reloadConfig(cfg.configFile, cfg.tsdb.EnableExemplarStorage, logger, noStepSubqueryInterval, callback, reloaders...); err != nil {
							logger.Error("Error reloading config", "err", err)
						} else {
							checksum = currentChecksum
						}
					case <-cancel:
						return nil
					}
				}
			},
			func(_ error) {
				// Wait for any in-progress reloads to complete to avoid
				// reloading things after they have been shutdown.
				cancel <- struct{}{}
			},
		)
	}
	{
		// Initial configuration loading.
		// INFO: 普米启动时,立即进行一次reload操作
		cancel := make(chan struct{})
		g.Add(
			func() error {
				select {
				case <-dbOpen: // INFO: 等待TSDB打开
				// In case a shutdown is initiated before the dbOpen is released
				case <-cancel: // INFO: 取消则关闭reload操作
					reloadReady.Close()
					return nil
				}

<<<<<<< HEAD
				// INFO: TSDB打开后,立即进行一次reload操作
				if err := reloadConfig(cfg.configFile, cfg.enableExpandExternalLabels, cfg.tsdb.EnableExemplarStorage, logger, noStepSubqueryInterval, reloaders...); err != nil {
=======
				if err := reloadConfig(cfg.configFile, cfg.tsdb.EnableExemplarStorage, logger, noStepSubqueryInterval, func(bool) {}, reloaders...); err != nil {
>>>>>>> eefd7b48
					return fmt.Errorf("error loading config from %q: %w", cfg.configFile, err)
				}

				reloadReady.Close()

				webHandler.SetReady(web.Ready)
				notifs.DeleteNotification(notifications.StartingUp)
				logger.Info("Server is ready to receive web requests.")
				<-cancel
				return nil
			},
			func(_ error) {
				close(cancel)
			},
		)
	}
	if !agentMode {
		// TSDB.
		opts := cfg.tsdb.ToTSDBOptions()
		cancel := make(chan struct{})
		// INFO: 立即启动tsdb
		g.Add(
			func() error {
				logger.Info("Starting TSDB ...")
				if cfg.tsdb.WALSegmentSize != 0 {
					if cfg.tsdb.WALSegmentSize < 10*1024*1024 || cfg.tsdb.WALSegmentSize > 256*1024*1024 {
						return errors.New("flag 'storage.tsdb.wal-segment-size' must be set between 10MB and 256MB")
					}
				}
				if cfg.tsdb.MaxBlockChunkSegmentSize != 0 {
					if cfg.tsdb.MaxBlockChunkSegmentSize < 1024*1024 {
						return errors.New("flag 'storage.tsdb.max-block-chunk-segment-size' must be set over 1MB")
					}
				}

				// INFO: 启动TSDB并返回数据库实例对象
				db, err := openDBWithMetrics(localStoragePath, logger, prometheus.DefaultRegisterer, &opts, localStorage.getStats())
				if err != nil {
					return fmt.Errorf("opening storage failed: %w", err)
				}

				switch fsType := prom_runtime.Statfs(localStoragePath); fsType {
				case "NFS_SUPER_MAGIC":
					logger.Warn("This filesystem is not supported and may lead to data corruption and data loss. Please carefully read https://prometheus.io/docs/prometheus/latest/storage/ to learn more about supported filesystems.", "fs_type", fsType)
				default:
					logger.Info("filesystem information", "fs_type", fsType)
				}

				logger.Info("TSDB started")
				logger.Debug("TSDB options",
					"MinBlockDuration", cfg.tsdb.MinBlockDuration,
					"MaxBlockDuration", cfg.tsdb.MaxBlockDuration,
					"MaxBytes", cfg.tsdb.MaxBytes,
					"NoLockfile", cfg.tsdb.NoLockfile,
					"RetentionDuration", cfg.tsdb.RetentionDuration,
					"WALSegmentSize", cfg.tsdb.WALSegmentSize,
					"WALCompressionType", cfg.tsdb.WALCompressionType,
				)

				startTimeMargin := int64(2 * time.Duration(cfg.tsdb.MinBlockDuration).Seconds() * 1000)
				// IMPT: 设置存储的具体实现为TSDB
				localStorage.Set(db, startTimeMargin)
				db.SetWriteNotified(remoteStorage)
				// INFO: 关闭此通道,告知数据库已经打开
				close(dbOpen)
				<-cancel
				return nil
			},
			func(_ error) {
				if err := fanoutStorage.Close(); err != nil {
					logger.Error("Error stopping storage", "err", err)
				}
				close(cancel)
			},
		)
	}
	// IMPT: 如果过是代理模式,则需要启动tsdb的agent(即wal存储)
	// 因为代理模式会从抓取数据并远程写,并不会写入本地,但是也会有crash-safe的问题,所以还是需要wal
	if agentMode {
		// WAL storage.
		opts := cfg.agent.ToAgentOptions(cfg.tsdb.OutOfOrderTimeWindow)
		cancel := make(chan struct{})
		g.Add(
			func() error {
				logger.Info("Starting WAL storage ...")
				if cfg.agent.WALSegmentSize != 0 {
					if cfg.agent.WALSegmentSize < 10*1024*1024 || cfg.agent.WALSegmentSize > 256*1024*1024 {
						return errors.New("flag 'storage.agent.wal-segment-size' must be set between 10MB and 256MB")
					}
				}
				// INFO: 使用TSDB agent下的DB,DB只实现了WAL的能力
				db, err := agent.Open(
					logger,
					prometheus.DefaultRegisterer,
					remoteStorage,
					localStoragePath,
					&opts,
				)
				if err != nil {
					return fmt.Errorf("opening storage failed: %w", err)
				}

				switch fsType := prom_runtime.Statfs(localStoragePath); fsType {
				case "NFS_SUPER_MAGIC":
					logger.Warn(fsType, "msg", "This filesystem is not supported and may lead to data corruption and data loss. Please carefully read https://prometheus.io/docs/prometheus/latest/storage/ to learn more about supported filesystems.")
				default:
					logger.Info(fsType)
				}

				logger.Info("Agent WAL storage started")
				logger.Debug("Agent WAL storage options",
					"WALSegmentSize", cfg.agent.WALSegmentSize,
					"WALCompressionType", cfg.agent.WALCompressionType,
					"StripeSize", cfg.agent.StripeSize,
					"TruncateFrequency", cfg.agent.TruncateFrequency,
					"MinWALTime", cfg.agent.MinWALTime,
					"MaxWALTime", cfg.agent.MaxWALTime,
					"OutOfOrderTimeWindow", cfg.agent.OutOfOrderTimeWindow,
				)

				// IMPT: 代理模式下,设置本地存储为TSDB agent下的DB
				localStorage.Set(db, 0)
				// INFO: 关闭此通道,告知数据库已经打开
				db.SetWriteNotified(remoteStorage)
				close(dbOpen)
				<-cancel
				return nil
			},
			func(_ error) {
				if err := fanoutStorage.Close(); err != nil {
					logger.Error("Error stopping storage", "err", err)
				}
				close(cancel)
			},
		)
	}
	{
		// Web handler.
		// INFO: 启动web服务
		g.Add(
			func() error {
				// INFO: 运行web服务
				if err := webHandler.Run(ctxWeb, listeners, *webConfig); err != nil {
					return fmt.Errorf("error starting web server: %w", err)
				}
				return nil
			},
			func(_ error) {
				cancelWeb()
			},
		)
	}
	{
		// Notifier.

		// Calling notifier.Stop() before ruleManager.Stop() will cause a panic if the ruleManager isn't running,
		// so keep this interrupt after the ruleManager.Stop().
		g.Add(
			func() error {
				// When the notifier manager receives a new targets list
				// it needs to read a valid config for each job.
				// It depends on the config being in sync with the discovery manager
				// so we wait until the config is fully loaded.
				<-reloadReady.C

				notifierManager.Run(discoveryManagerNotify.SyncCh())
				logger.Info("Notifier manager stopped")
				return nil
			},
			func(_ error) {
				notifierManager.Stop()
			},
		)
	}
<<<<<<< HEAD
	// IMPT: 启动各个协程
	if err := g.Run(); err != nil {
		level.Error(logger).Log("err", err)
		os.Exit(1)
	}
	level.Info(logger).Log("msg", "See you next time!")
}

// INFO: 打开TSDB并返回一个数据库实例对象
func openDBWithMetrics(dir string, logger log.Logger, reg prometheus.Registerer, opts *tsdb.Options, stats *tsdb.DBStats) (*tsdb.DB, error) {
=======
	func() { // This function exists so the top of the stack is named 'main.main.funcxxx' and not 'oklog'.
		if err := g.Run(); err != nil {
			logger.Error("Fatal error", "err", err)
			os.Exit(1)
		}
	}()
	logger.Info("See you next time!")
}

func openDBWithMetrics(dir string, logger *slog.Logger, reg prometheus.Registerer, opts *tsdb.Options, stats *tsdb.DBStats) (*tsdb.DB, error) {
>>>>>>> eefd7b48
	db, err := tsdb.Open(
		dir,
		logger.With("component", "tsdb"),
		reg,
		opts,
		stats,
	)
	if err != nil {
		return nil, err
	}

	reg.MustRegister(
		prometheus.NewGaugeFunc(prometheus.GaugeOpts{
			Name: "prometheus_tsdb_lowest_timestamp_seconds",
			Help: "Lowest timestamp value stored in the database.",
		}, func() float64 {
			bb := db.Blocks()
			if len(bb) == 0 {
				return float64(db.Head().MinTime() / 1000)
			}
			return float64(db.Blocks()[0].Meta().MinTime / 1000)
		}), prometheus.NewGaugeFunc(prometheus.GaugeOpts{
			Name: "prometheus_tsdb_head_min_time_seconds",
			Help: "Minimum time bound of the head block.",
		}, func() float64 { return float64(db.Head().MinTime() / 1000) }),
		prometheus.NewGaugeFunc(prometheus.GaugeOpts{
			Name: "prometheus_tsdb_head_max_time_seconds",
			Help: "Maximum timestamp of the head block.",
		}, func() float64 { return float64(db.Head().MaxTime() / 1000) }),
	)

	return db, nil
}

type safePromQLNoStepSubqueryInterval struct {
	value atomic.Int64
}

func durationToInt64Millis(d time.Duration) int64 {
	return int64(d / time.Millisecond)
}

func (i *safePromQLNoStepSubqueryInterval) Set(ev model.Duration) {
	i.value.Store(durationToInt64Millis(time.Duration(ev)))
}

func (i *safePromQLNoStepSubqueryInterval) Get(int64) int64 {
	return i.value.Load()
}

type reloader struct {
	name     string
	reloader func(*config.Config) error
}

<<<<<<< HEAD
// INFO: reload配置
func reloadConfig(filename string, expandExternalLabels, enableExemplarStorage bool, logger log.Logger, noStepSuqueryInterval *safePromQLNoStepSubqueryInterval, rls ...reloader) (err error) {
=======
func reloadConfig(filename string, enableExemplarStorage bool, logger *slog.Logger, noStepSuqueryInterval *safePromQLNoStepSubqueryInterval, callback func(bool), rls ...reloader) (err error) {
>>>>>>> eefd7b48
	start := time.Now()
	timingsLogger := logger
	logger.Info("Loading configuration file", "filename", filename)

	defer func() {
		if err == nil {
			configSuccess.Set(1)
			configSuccessTime.SetToCurrentTime()
			callback(true)
		} else {
			configSuccess.Set(0)
			callback(false)
		}
	}()

	conf, err := config.LoadFile(filename, agentMode, logger)
	if err != nil {
		return fmt.Errorf("couldn't load configuration (--config.file=%q): %w", filename, err)
	}

	if enableExemplarStorage {
		if conf.StorageConfig.ExemplarsConfig == nil {
			conf.StorageConfig.ExemplarsConfig = &config.DefaultExemplarsConfig
		}
	}

	failed := false
	for _, rl := range rls {
		rstart := time.Now()
		if err := rl.reloader(conf); err != nil {
			logger.Error("Failed to apply configuration", "err", err)
			failed = true
		}
		timingsLogger = timingsLogger.With((rl.name), time.Since(rstart))
	}
	if failed {
		return fmt.Errorf("one or more errors occurred while applying the new configuration (--config.file=%q)", filename)
	}

	oldGoGC := debug.SetGCPercent(conf.Runtime.GoGC)
	if oldGoGC != conf.Runtime.GoGC {
		logger.Info("updated GOGC", "old", oldGoGC, "new", conf.Runtime.GoGC)
	}
	// Write the new setting out to the ENV var for runtime API output.
	if conf.Runtime.GoGC >= 0 {
		os.Setenv("GOGC", strconv.Itoa(conf.Runtime.GoGC))
	} else {
		os.Setenv("GOGC", "off")
	}

	noStepSuqueryInterval.Set(conf.GlobalConfig.EvaluationInterval)
	timingsLogger.Info("Completed loading of configuration file", "filename", filename, "totalDuration", time.Since(start))
	return nil
}

func startsOrEndsWithQuote(s string) bool {
	return strings.HasPrefix(s, "\"") || strings.HasPrefix(s, "'") ||
		strings.HasSuffix(s, "\"") || strings.HasSuffix(s, "'")
}

// compileCORSRegexString compiles given string and adds anchors.
func compileCORSRegexString(s string) (*regexp.Regexp, error) {
	r, err := relabel.NewRegexp(s)
	if err != nil {
		return nil, err
	}
	return r.Regexp, nil
}

// computeExternalURL computes a sanitized external URL from a raw input. It infers unset
// URL parts from the OS and the given listen address.
func computeExternalURL(u, listenAddr string) (*url.URL, error) {
	if u == "" {
		hostname, err := os.Hostname()
		if err != nil {
			return nil, err
		}
		_, port, err := net.SplitHostPort(listenAddr)
		if err != nil {
			return nil, err
		}
		u = fmt.Sprintf("http://%s:%s/", hostname, port)
	}

	if startsOrEndsWithQuote(u) {
		return nil, errors.New("URL must not begin or end with quotes")
	}

	eu, err := url.Parse(u)
	if err != nil {
		return nil, err
	}

	ppref := strings.TrimRight(eu.Path, "/")
	if ppref != "" && !strings.HasPrefix(ppref, "/") {
		ppref = "/" + ppref
	}
	eu.Path = ppref

	return eu, nil
}

// readyStorage implements the Storage interface while allowing to set the actual
// storage at a later point in time.
// INFO: 用于指定存储的实现方式
type readyStorage struct {
	mtx             sync.RWMutex
	db              storage.Storage
	startTimeMargin int64
	stats           *tsdb.DBStats
}

func (s *readyStorage) ApplyConfig(conf *config.Config) error {
	db := s.get()
	if db, ok := db.(*tsdb.DB); ok {
		return db.ApplyConfig(conf)
	}
	return nil
}

// Set the storage.
// INFO: 设置存储的具体实现
func (s *readyStorage) Set(db storage.Storage, startTimeMargin int64) {
	s.mtx.Lock()
	defer s.mtx.Unlock()

	s.db = db
	s.startTimeMargin = startTimeMargin
}

func (s *readyStorage) get() storage.Storage {
	s.mtx.RLock()
	x := s.db
	s.mtx.RUnlock()
	return x
}

func (s *readyStorage) getStats() *tsdb.DBStats {
	s.mtx.RLock()
	x := s.stats
	s.mtx.RUnlock()
	return x
}

// StartTime implements the Storage interface.
func (s *readyStorage) StartTime() (int64, error) {
	if x := s.get(); x != nil {
		switch db := x.(type) {
		case *tsdb.DB:
			var startTime int64
			if len(db.Blocks()) > 0 {
				startTime = db.Blocks()[0].Meta().MinTime
			} else {
				startTime = time.Now().Unix() * 1000
			}
			// Add a safety margin as it may take a few minutes for everything to spin up.
			return startTime + s.startTimeMargin, nil
		case *agent.DB:
			return db.StartTime()
		default:
			panic(fmt.Sprintf("unknown storage type %T", db))
		}
	}

	return math.MaxInt64, tsdb.ErrNotReady
}

// Querier implements the Storage interface.
func (s *readyStorage) Querier(mint, maxt int64) (storage.Querier, error) {
	if x := s.get(); x != nil {
		return x.Querier(mint, maxt)
	}
	return nil, tsdb.ErrNotReady
}

// ChunkQuerier implements the Storage interface.
func (s *readyStorage) ChunkQuerier(mint, maxt int64) (storage.ChunkQuerier, error) {
	if x := s.get(); x != nil {
		return x.ChunkQuerier(mint, maxt)
	}
	return nil, tsdb.ErrNotReady
}

func (s *readyStorage) ExemplarQuerier(ctx context.Context) (storage.ExemplarQuerier, error) {
	if x := s.get(); x != nil {
		switch db := x.(type) {
		case *tsdb.DB:
			return db.ExemplarQuerier(ctx)
		case *agent.DB:
			return nil, agent.ErrUnsupported
		default:
			panic(fmt.Sprintf("unknown storage type %T", db))
		}
	}
	return nil, tsdb.ErrNotReady
}

// Appender implements the Storage interface.
func (s *readyStorage) Appender(ctx context.Context) storage.Appender {
	if x := s.get(); x != nil {
		return x.Appender(ctx)
	}
	return notReadyAppender{}
}

type notReadyAppender struct{}

// SetOptions does nothing in this appender implementation.
func (n notReadyAppender) SetOptions(_ *storage.AppendOptions) {}

func (n notReadyAppender) Append(_ storage.SeriesRef, _ labels.Labels, _ int64, _ float64) (storage.SeriesRef, error) {
	return 0, tsdb.ErrNotReady
}

func (n notReadyAppender) AppendExemplar(_ storage.SeriesRef, _ labels.Labels, _ exemplar.Exemplar) (storage.SeriesRef, error) {
	return 0, tsdb.ErrNotReady
}

func (n notReadyAppender) AppendHistogram(_ storage.SeriesRef, _ labels.Labels, _ int64, _ *histogram.Histogram, _ *histogram.FloatHistogram) (storage.SeriesRef, error) {
	return 0, tsdb.ErrNotReady
}

func (n notReadyAppender) AppendHistogramCTZeroSample(_ storage.SeriesRef, _ labels.Labels, _, _ int64, _ *histogram.Histogram, _ *histogram.FloatHistogram) (storage.SeriesRef, error) {
	return 0, tsdb.ErrNotReady
}

func (n notReadyAppender) UpdateMetadata(_ storage.SeriesRef, _ labels.Labels, _ metadata.Metadata) (storage.SeriesRef, error) {
	return 0, tsdb.ErrNotReady
}

func (n notReadyAppender) AppendCTZeroSample(_ storage.SeriesRef, _ labels.Labels, _, _ int64) (storage.SeriesRef, error) {
	return 0, tsdb.ErrNotReady
}

func (n notReadyAppender) Commit() error { return tsdb.ErrNotReady }

func (n notReadyAppender) Rollback() error { return tsdb.ErrNotReady }

// Close implements the Storage interface.
func (s *readyStorage) Close() error {
	if x := s.get(); x != nil {
		return x.Close()
	}
	return nil
}

// CleanTombstones implements the api_v1.TSDBAdminStats and api_v2.TSDBAdmin interfaces.
func (s *readyStorage) CleanTombstones() error {
	if x := s.get(); x != nil {
		switch db := x.(type) {
		case *tsdb.DB:
			return db.CleanTombstones()
		case *agent.DB:
			return agent.ErrUnsupported
		default:
			panic(fmt.Sprintf("unknown storage type %T", db))
		}
	}
	return tsdb.ErrNotReady
}

// Delete implements the api_v1.TSDBAdminStats and api_v2.TSDBAdmin interfaces.
func (s *readyStorage) Delete(ctx context.Context, mint, maxt int64, ms ...*labels.Matcher) error {
	if x := s.get(); x != nil {
		switch db := x.(type) {
		case *tsdb.DB:
			return db.Delete(ctx, mint, maxt, ms...)
		case *agent.DB:
			return agent.ErrUnsupported
		default:
			panic(fmt.Sprintf("unknown storage type %T", db))
		}
	}
	return tsdb.ErrNotReady
}

// Snapshot implements the api_v1.TSDBAdminStats and api_v2.TSDBAdmin interfaces.
func (s *readyStorage) Snapshot(dir string, withHead bool) error {
	if x := s.get(); x != nil {
		switch db := x.(type) {
		case *tsdb.DB:
			return db.Snapshot(dir, withHead)
		case *agent.DB:
			return agent.ErrUnsupported
		default:
			panic(fmt.Sprintf("unknown storage type %T", db))
		}
	}
	return tsdb.ErrNotReady
}

// Stats implements the api_v1.TSDBAdminStats interface.
func (s *readyStorage) Stats(statsByLabelName string, limit int) (*tsdb.Stats, error) {
	if x := s.get(); x != nil {
		switch db := x.(type) {
		case *tsdb.DB:
			return db.Head().Stats(statsByLabelName, limit), nil
		case *agent.DB:
			return nil, agent.ErrUnsupported
		default:
			panic(fmt.Sprintf("unknown storage type %T", db))
		}
	}
	return nil, tsdb.ErrNotReady
}

// WALReplayStatus implements the api_v1.TSDBStats interface.
func (s *readyStorage) WALReplayStatus() (tsdb.WALReplayStatus, error) {
	if x := s.getStats(); x != nil {
		return x.Head.WALReplayStatus.GetWALReplayStatus(), nil
	}
	return tsdb.WALReplayStatus{}, tsdb.ErrNotReady
}

// ErrNotReady is returned if the underlying scrape manager is not ready yet.
var ErrNotReady = errors.New("scrape manager not ready")

// ReadyScrapeManager allows a scrape manager to be retrieved. Even if it's set at a later point in time.
type readyScrapeManager struct {
	mtx sync.RWMutex
	m   *scrape.Manager
}

// Set the scrape manager.
func (rm *readyScrapeManager) Set(m *scrape.Manager) {
	rm.mtx.Lock()
	defer rm.mtx.Unlock()

	rm.m = m
}

// Get the scrape manager. If is not ready, return an error.
func (rm *readyScrapeManager) Get() (*scrape.Manager, error) {
	rm.mtx.RLock()
	defer rm.mtx.RUnlock()

	if rm.m != nil {
		return rm.m, nil
	}

	return nil, ErrNotReady
}

// tsdbOptions is tsdb.Option version with defined units.
// This is required as tsdb.Option fields are unit agnostic (time).
type tsdbOptions struct {
	WALSegmentSize                 units.Base2Bytes
	MaxBlockChunkSegmentSize       units.Base2Bytes
	RetentionDuration              model.Duration
	MaxBytes                       units.Base2Bytes
	NoLockfile                     bool
	WALCompressionType             compression.Type
	HeadChunksWriteQueueSize       int
	SamplesPerChunk                int
	StripeSize                     int
	MinBlockDuration               model.Duration
	MaxBlockDuration               model.Duration
	OutOfOrderTimeWindow           int64
	EnableExemplarStorage          bool
	MaxExemplars                   int64
	EnableMemorySnapshotOnShutdown bool
	EnableNativeHistograms         bool
	EnableDelayedCompaction        bool
	CompactionDelayMaxPercent      int
	EnableOverlappingCompaction    bool
}

func (opts tsdbOptions) ToTSDBOptions() tsdb.Options {
	return tsdb.Options{
		WALSegmentSize:                 int(opts.WALSegmentSize),
		MaxBlockChunkSegmentSize:       int64(opts.MaxBlockChunkSegmentSize),
		RetentionDuration:              int64(time.Duration(opts.RetentionDuration) / time.Millisecond),
		MaxBytes:                       int64(opts.MaxBytes),
		NoLockfile:                     opts.NoLockfile,
		WALCompression:                 opts.WALCompressionType,
		HeadChunksWriteQueueSize:       opts.HeadChunksWriteQueueSize,
		SamplesPerChunk:                opts.SamplesPerChunk,
		StripeSize:                     opts.StripeSize,
		MinBlockDuration:               int64(time.Duration(opts.MinBlockDuration) / time.Millisecond),
		MaxBlockDuration:               int64(time.Duration(opts.MaxBlockDuration) / time.Millisecond),
		EnableExemplarStorage:          opts.EnableExemplarStorage,
		MaxExemplars:                   opts.MaxExemplars,
		EnableMemorySnapshotOnShutdown: opts.EnableMemorySnapshotOnShutdown,
		EnableNativeHistograms:         opts.EnableNativeHistograms,
		OutOfOrderTimeWindow:           opts.OutOfOrderTimeWindow,
		EnableDelayedCompaction:        opts.EnableDelayedCompaction,
		CompactionDelayMaxPercent:      opts.CompactionDelayMaxPercent,
		EnableOverlappingCompaction:    opts.EnableOverlappingCompaction,
	}
}

// agentOptions is a version of agent.Options with defined units. This is required
// as agent.Option fields are unit agnostic (time).
// INFO: agent模式下的命令行选项
type agentOptions struct {
	WALSegmentSize         units.Base2Bytes
	WALCompressionType     compression.Type
	StripeSize             int
	TruncateFrequency      model.Duration
	MinWALTime, MaxWALTime model.Duration
	NoLockfile             bool
	OutOfOrderTimeWindow   int64
}

func (opts agentOptions) ToAgentOptions(outOfOrderTimeWindow int64) agent.Options {
	if outOfOrderTimeWindow < 0 {
		outOfOrderTimeWindow = 0
	}
	return agent.Options{
		WALSegmentSize:       int(opts.WALSegmentSize),
		WALCompression:       opts.WALCompressionType,
		StripeSize:           opts.StripeSize,
		TruncateFrequency:    time.Duration(opts.TruncateFrequency),
		MinWALTime:           durationToInt64Millis(time.Duration(opts.MinWALTime)),
		MaxWALTime:           durationToInt64Millis(time.Duration(opts.MaxWALTime)),
		NoLockfile:           opts.NoLockfile,
		OutOfOrderTimeWindow: outOfOrderTimeWindow,
	}
}

// rwProtoMsgFlagParser is a custom parser for config.RemoteWriteProtoMsg enum.
type rwProtoMsgFlagParser struct {
	msgs *[]config.RemoteWriteProtoMsg
}

func rwProtoMsgFlagValue(msgs *[]config.RemoteWriteProtoMsg) kingpin.Value {
	return &rwProtoMsgFlagParser{msgs: msgs}
}

// IsCumulative is used by kingpin to tell if it's an array or not.
func (p *rwProtoMsgFlagParser) IsCumulative() bool {
	return true
}

func (p *rwProtoMsgFlagParser) String() string {
	ss := make([]string, 0, len(*p.msgs))
	for _, t := range *p.msgs {
		ss = append(ss, string(t))
	}
	return strings.Join(ss, ",")
}

func (p *rwProtoMsgFlagParser) Set(opt string) error {
	t := config.RemoteWriteProtoMsg(opt)
	if err := t.Validate(); err != nil {
		return err
	}
	for _, prev := range *p.msgs {
		if prev == t {
			return fmt.Errorf("duplicated %v flag value, got %v already", t, *p.msgs)
		}
	}
	*p.msgs = append(*p.msgs, t)
	return nil
}<|MERGE_RESOLUTION|>--- conflicted
+++ resolved
@@ -153,12 +153,8 @@
 	// This can be removed when the legacy global mode is fully deprecated.
 	//nolint:staticcheck
 	model.NameValidationScheme = model.UTF8Validation
-<<<<<<< HEAD
 	// NOTE: 这里调用了普米客户端将用于采集版本信息的Collector注册进来
 	// 具体指标暴露(即/metrics接口)的代码在web/web.go中
-=======
-
->>>>>>> eefd7b48
 	prometheus.MustRegister(versioncollector.NewCollector(strings.ReplaceAll(appName, "-", "_")))
 
 	var err error
@@ -194,28 +190,8 @@
 type flagConfig struct {
 	configFile string // INFO: 普米主配置文件路径
 
-<<<<<<< HEAD
-	agentStoragePath    string // INFO: agent模式下的数据存储路径
-	serverStoragePath   string // INFO: server模式下的数据存储路径
-	notifier            notifier.Options
-	forGracePeriod      model.Duration
-	outageTolerance     model.Duration
-	resendDelay         model.Duration
-	maxConcurrentEvals  int64
-	web                 web.Options
-	scrape              scrape.Options
-	tsdb                tsdbOptions
-	agent               agentOptions // INFO: agent模式下的命令行选项
-	lookbackDelta       model.Duration
-	webTimeout          model.Duration
-	queryTimeout        model.Duration
-	queryConcurrency    int
-	queryMaxSamples     int
-	RemoteFlushDeadline model.Duration
-	nameEscapingScheme  string
-=======
-	agentStoragePath            string
-	serverStoragePath           string
+	agentStoragePath            string // INFO: agent模式下的数据存储路径
+	serverStoragePath           string // INFO: server模式下的数据存储路径
 	notifier                    notifier.Options
 	forGracePeriod              model.Duration
 	outageTolerance             model.Duration
@@ -224,7 +200,7 @@
 	web                         web.Options
 	scrape                      scrape.Options
 	tsdb                        tsdbOptions
-	agent                       agentOptions
+	agent                       agentOptions // INFO: agent模式下的命令行选项
 	lookbackDelta               model.Duration
 	webTimeout                  model.Duration
 	queryTimeout                model.Duration
@@ -232,22 +208,16 @@
 	queryMaxSamples             int
 	RemoteFlushDeadline         model.Duration
 	maxNotificationsSubscribers int
->>>>>>> eefd7b48
 
 	enableAutoReload   bool
 	autoReloadInterval model.Duration
 
-<<<<<<< HEAD
-	// INFO: 特性列表,通常是实验性质的,比如agent模式
-	featureList   []string
-	memlimitRatio float64
-=======
 	maxprocsEnable bool
 	memlimitEnable bool
 	memlimitRatio  float64
 
+	// INFO: 特性列表,通常是实验性质的,比如agent模式
 	featureList []string
->>>>>>> eefd7b48
 	// These options are extracted from featureList
 	// for ease of use.
 	enablePerStepStats       bool
@@ -256,14 +226,9 @@
 	prometheusURL   string
 	corsRegexString string
 
-<<<<<<< HEAD
-	promlogConfig promlog.Config // INFO: 普米日志相关配置
-
-=======
->>>>>>> eefd7b48
 	promqlEnableDelayedNameRemoval bool
 
-	promslogConfig promslog.Config
+	promslogConfig promslog.Config // INFO: 普米日志相关配置
 }
 
 // setFeatureListOptions sets the corresponding options from the featureList.
@@ -338,10 +303,6 @@
 	return nil
 }
 
-<<<<<<< HEAD
-// NOTE: main函数
-// 用于模块初始化与组装
-=======
 // parseCompressionType parses the two compression-related configuration values and returns the CompressionType.
 func parseCompressionType(compress bool, compressType compression.Type) compression.Type {
 	if compress {
@@ -350,7 +311,8 @@
 	return compression.None
 }
 
->>>>>>> eefd7b48
+// NOTE: main函数
+// 用于模块初始化与组装
 func main() {
 	if os.Getenv("DEBUG") != "" {
 		runtime.SetBlockProfileRate(20)
@@ -604,26 +566,18 @@
 	a.Flag("scrape.discovery-reload-interval", "Interval used by scrape manager to throttle target groups updates.").
 		Hidden().Default("5s").SetValue(&cfg.scrape.DiscoveryReloadInterval)
 
-<<<<<<< HEAD
 	// INFO: 启用一些新的特性,如agent模式,这些特性一般都是实验性质的,功能上并不稳定
 	// 可通过查看官方文档https://prometheus.io/docs/prometheus/latest/feature_flags/了解
-	a.Flag("enable-feature", "Comma separated feature names to enable. Valid options: auto-gomemlimit, exemplar-storage, expand-external-labels, memory-snapshot-on-shutdown, promql-per-step-stats, promql-experimental-functions, extra-scrape-metrics, auto-gomaxprocs, no-default-scrape-port, native-histograms, otlp-write-receiver, created-timestamp-zero-ingestion, concurrent-rule-eval, delayed-compaction, old-ui. See https://prometheus.io/docs/prometheus/latest/feature_flags/ for more details.").
-=======
 	a.Flag("enable-feature", "Comma separated feature names to enable. Valid options: exemplar-storage, expand-external-labels, memory-snapshot-on-shutdown, promql-per-step-stats, promql-experimental-functions, extra-scrape-metrics, auto-gomaxprocs, native-histograms, created-timestamp-zero-ingestion, concurrent-rule-eval, delayed-compaction, old-ui, otlp-deltatocumulative. See https://prometheus.io/docs/prometheus/latest/feature_flags/ for more details.").
->>>>>>> eefd7b48
 		Default("").StringsVar(&cfg.featureList)
 
 	a.Flag("agent", "Run Prometheus in 'Agent mode'.").BoolVar(&agentMode)
 
-<<<<<<< HEAD
 	// INFO: 添加日志配置的命令行选项到a
 	// 目前只有log.level和log.format两个flag
 	// log.level用于配置日志级别(默认为info)
 	// log.format为日志输出的格式(默认为logformat,即k1=v1 k2=v2的形式,也可以改为json)
-	promlogflag.AddFlags(a, &cfg.promlogConfig)
-=======
 	promslogflag.AddFlags(a, &cfg.promslogConfig)
->>>>>>> eefd7b48
 
 	a.Flag("write-documentation", "Generate command line documentation. Internal use.").Hidden().Action(func(_ *kingpin.ParseContext) error {
 		if err := documentcli.GenerateMarkdown(a.Model(), os.Stdout); err != nil {
@@ -654,19 +608,6 @@
 		os.Exit(1)
 	}
 
-<<<<<<< HEAD
-	if cfg.nameEscapingScheme != "" {
-		scheme, err := model.ToEscapingScheme(cfg.nameEscapingScheme)
-		if err != nil {
-			fmt.Fprintf(os.Stderr, `Invalid name escaping scheme: %q; Needs to be one of "values", "underscores", or "dots"`, cfg.nameEscapingScheme)
-			os.Exit(1)
-		}
-		model.NameEscapingScheme = scheme
-	}
-
-	// INFO: 在agent模式下配置了server模式的命令行选项,则直接退出
-=======
->>>>>>> eefd7b48
 	if agentMode && len(serverOnlyFlags) > 0 {
 		fmt.Fprintf(os.Stderr, "The following flag(s) can not be used in agent mode: %q", serverOnlyFlags)
 		os.Exit(3)
@@ -794,7 +735,6 @@
 	klogv2.SetSlogLogger(logger.With("component", "k8s_client_runtime"))
 	klog.SetOutputBySeverity("INFO", klogv1Writer{})
 
-	// INFO: 不同模式下应用的名称
 	modeAppName := "Prometheus Server"
 	mode := "server"
 	if agentMode {
@@ -816,19 +756,9 @@
 
 	// INFO: 指定具体的存储实现
 	var (
-<<<<<<< HEAD
-		// INFO: 创建本地存储对象，具体的存储实现后面的代码会指定
-		// 注意: server模型和agent模式下指定的本地存储实现会有所不同
-		localStorage = &readyStorage{stats: tsdb.NewDBStats()}
-		scraper      = &readyScrapeManager{}
-		// INFO: 创建一个远程存储对象
-		remoteStorage = remote.NewStorage(log.With(logger, "component", "remote"), prometheus.DefaultRegisterer, localStorage.StartTime, localStoragePath, time.Duration(cfg.RemoteFlushDeadline), scraper, cfg.scrape.AppendMetadata)
-		// INFO: 将本地存储和远程存储组合为一个新的存储(对存储的使用者来说是透明的,因为暴露的都是相同的接口)
-=======
 		localStorage  = &readyStorage{stats: tsdb.NewDBStats()}
 		scraper       = &readyScrapeManager{}
 		remoteStorage = remote.NewStorage(logger.With("component", "remote"), prometheus.DefaultRegisterer, localStorage.StartTime, localStoragePath, time.Duration(cfg.RemoteFlushDeadline), scraper)
->>>>>>> eefd7b48
 		fanoutStorage = storage.NewFanout(logger, localStorage, remoteStorage)
 	)
 
@@ -863,12 +793,7 @@
 		os.Exit(1)
 	}
 
-<<<<<<< HEAD
-	// INFO: 服务发现相关
-	discoveryManagerScrape = discovery.NewManager(ctxScrape, log.With(logger, "component", "discovery manager scrape"), prometheus.DefaultRegisterer, sdMetrics, discovery.Name("scrape"))
-=======
 	discoveryManagerScrape = discovery.NewManager(ctxScrape, logger.With("component", "discovery manager scrape"), prometheus.DefaultRegisterer, sdMetrics, discovery.Name("scrape"))
->>>>>>> eefd7b48
 	if discoveryManagerScrape == nil {
 		logger.Error("failed to create a discovery manager scrape")
 		os.Exit(1)
@@ -1005,12 +930,7 @@
 	}
 
 	// Depends on cfg.web.ScrapeManager so needs to be after cfg.web.ScrapeManager = scrapeManager.
-<<<<<<< HEAD
-	// INFO: 创建web服务器对象
-	webHandler := web.New(log.With(logger, "component", "web"), &cfg.web)
-=======
 	webHandler := web.New(logger.With("component", "web"), &cfg.web)
->>>>>>> eefd7b48
 
 	// Monitor outgoing connections on default transport with conntrack.
 	http.DefaultTransport.(*http.Transport).DialContext = conntrack.NewDialContextFunc(
@@ -1223,12 +1143,7 @@
 				ruleManager.Run()
 				return nil
 			},
-<<<<<<< HEAD
-			func(err error) {
-				// INFO: 停止规则评估
-=======
 			func(_ error) {
->>>>>>> eefd7b48
 				ruleManager.Stop()
 			},
 		)
@@ -1302,30 +1217,18 @@
 
 				for {
 					select {
-<<<<<<< HEAD
-					case <-hup: // INFO: 等待捕获SIGHUP信号,该信号常用于通知进程重新读取配置文件
-						if err := reloadConfig(cfg.configFile, cfg.enableExpandExternalLabels, cfg.tsdb.EnableExemplarStorage, logger, noStepSubqueryInterval, reloaders...); err != nil {
-							level.Error(logger).Log("msg", "Error reloading config", "err", err)
-=======
 					case <-hup:
 						if err := reloadConfig(cfg.configFile, cfg.tsdb.EnableExemplarStorage, logger, noStepSubqueryInterval, callback, reloaders...); err != nil {
 							logger.Error("Error reloading config", "err", err)
->>>>>>> eefd7b48
 						} else if cfg.enableAutoReload {
 							checksum, err = config.GenerateChecksum(cfg.configFile)
 							if err != nil {
 								logger.Error("Failed to generate checksum during configuration reload", "err", err)
 							}
 						}
-<<<<<<< HEAD
-					case rc := <-webHandler.Reload(): // INFO: 用于捕获web接口的reload信号
-						if err := reloadConfig(cfg.configFile, cfg.enableExpandExternalLabels, cfg.tsdb.EnableExemplarStorage, logger, noStepSubqueryInterval, reloaders...); err != nil {
-							level.Error(logger).Log("msg", "Error reloading config", "err", err)
-=======
 					case rc := <-webHandler.Reload():
 						if err := reloadConfig(cfg.configFile, cfg.tsdb.EnableExemplarStorage, logger, noStepSubqueryInterval, callback, reloaders...); err != nil {
 							logger.Error("Error reloading config", "err", err)
->>>>>>> eefd7b48
 							rc <- err
 						} else {
 							rc <- nil
@@ -1380,12 +1283,7 @@
 					return nil
 				}
 
-<<<<<<< HEAD
-				// INFO: TSDB打开后,立即进行一次reload操作
-				if err := reloadConfig(cfg.configFile, cfg.enableExpandExternalLabels, cfg.tsdb.EnableExemplarStorage, logger, noStepSubqueryInterval, reloaders...); err != nil {
-=======
 				if err := reloadConfig(cfg.configFile, cfg.tsdb.EnableExemplarStorage, logger, noStepSubqueryInterval, func(bool) {}, reloaders...); err != nil {
->>>>>>> eefd7b48
 					return fmt.Errorf("error loading config from %q: %w", cfg.configFile, err)
 				}
 
@@ -1560,18 +1458,6 @@
 			},
 		)
 	}
-<<<<<<< HEAD
-	// IMPT: 启动各个协程
-	if err := g.Run(); err != nil {
-		level.Error(logger).Log("err", err)
-		os.Exit(1)
-	}
-	level.Info(logger).Log("msg", "See you next time!")
-}
-
-// INFO: 打开TSDB并返回一个数据库实例对象
-func openDBWithMetrics(dir string, logger log.Logger, reg prometheus.Registerer, opts *tsdb.Options, stats *tsdb.DBStats) (*tsdb.DB, error) {
-=======
 	func() { // This function exists so the top of the stack is named 'main.main.funcxxx' and not 'oklog'.
 		if err := g.Run(); err != nil {
 			logger.Error("Fatal error", "err", err)
@@ -1582,7 +1468,6 @@
 }
 
 func openDBWithMetrics(dir string, logger *slog.Logger, reg prometheus.Registerer, opts *tsdb.Options, stats *tsdb.DBStats) (*tsdb.DB, error) {
->>>>>>> eefd7b48
 	db, err := tsdb.Open(
 		dir,
 		logger.With("component", "tsdb"),
@@ -1638,12 +1523,7 @@
 	reloader func(*config.Config) error
 }
 
-<<<<<<< HEAD
-// INFO: reload配置
-func reloadConfig(filename string, expandExternalLabels, enableExemplarStorage bool, logger log.Logger, noStepSuqueryInterval *safePromQLNoStepSubqueryInterval, rls ...reloader) (err error) {
-=======
 func reloadConfig(filename string, enableExemplarStorage bool, logger *slog.Logger, noStepSuqueryInterval *safePromQLNoStepSubqueryInterval, callback func(bool), rls ...reloader) (err error) {
->>>>>>> eefd7b48
 	start := time.Now()
 	timingsLogger := logger
 	logger.Info("Loading configuration file", "filename", filename)
