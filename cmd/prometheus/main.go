--- conflicted
+++ resolved
@@ -271,9 +271,6 @@
 		newFlagRetentionDuration model.Duration
 	)
 
-<<<<<<< HEAD
-	// INFO: 创建命令行选项对象
-=======
 	// Unregister the default GoCollector, and reregister with our defaults.
 	if prometheus.Unregister(collectors.NewGoCollector()) {
 		prometheus.MustRegister(
@@ -286,7 +283,7 @@
 		)
 	}
 
->>>>>>> a6316a5d
+	// INFO: 创建命令行选项对象
 	cfg := flagConfig{
 		notifier: notifier.Options{
 			Registerer: prometheus.DefaultRegisterer,
