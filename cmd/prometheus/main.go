--- conflicted
+++ resolved
@@ -513,15 +513,11 @@
 	a.Flag("scrape.discovery-reload-interval", "Interval used by scrape manager to throttle target groups updates.").
 		Hidden().Default("5s").SetValue(&cfg.scrape.DiscoveryReloadInterval)
 
-<<<<<<< HEAD
+	a.Flag("scrape.name-escaping-scheme", `Method for escaping legacy invalid names when sending to Prometheus that does not support UTF-8. Can be one of "values", "underscores", or "dots".`).Default(scrape.DefaultNameEscapingScheme.String()).StringVar(&cfg.nameEscapingScheme)
+
 	// INFO: 启用一些新的特性,如agent模式,这些特性一般都是实验性质的,功能上并不稳定
 	// 可通过查看官方文档https://prometheus.io/docs/prometheus/latest/feature_flags/了解
-	a.Flag("enable-feature", "Comma separated feature names to enable. Valid options: agent, auto-gomemlimit, exemplar-storage, expand-external-labels, memory-snapshot-on-shutdown, promql-per-step-stats, promql-experimental-functions, remote-write-receiver (DEPRECATED), extra-scrape-metrics, new-service-discovery-manager, auto-gomaxprocs, no-default-scrape-port, native-histograms, otlp-write-receiver, created-timestamp-zero-ingestion, concurrent-rule-eval. See https://prometheus.io/docs/prometheus/latest/feature_flags/ for more details.").
-=======
-	a.Flag("scrape.name-escaping-scheme", `Method for escaping legacy invalid names when sending to Prometheus that does not support UTF-8. Can be one of "values", "underscores", or "dots".`).Default(scrape.DefaultNameEscapingScheme.String()).StringVar(&cfg.nameEscapingScheme)
-
 	a.Flag("enable-feature", "Comma separated feature names to enable. Valid options: agent, auto-gomemlimit, exemplar-storage, expand-external-labels, memory-snapshot-on-shutdown, promql-per-step-stats, promql-experimental-functions, remote-write-receiver (DEPRECATED), extra-scrape-metrics, new-service-discovery-manager, auto-gomaxprocs, no-default-scrape-port, native-histograms, otlp-write-receiver, created-timestamp-zero-ingestion, concurrent-rule-eval, delayed-compaction, utf8-names. See https://prometheus.io/docs/prometheus/latest/feature_flags/ for more details.").
->>>>>>> b09eaf8a
 		Default("").StringsVar(&cfg.featureList)
 
 	// INFO: 添加日志配置的命令行选项到a
@@ -553,9 +549,6 @@
 		os.Exit(1)
 	}
 
-<<<<<<< HEAD
-	// INFO: 在agent模式下配置了server模式的命令行选项,则直接退出
-=======
 	if cfg.nameEscapingScheme != "" {
 		scheme, err := model.ToEscapingScheme(cfg.nameEscapingScheme)
 		if err != nil {
@@ -565,7 +558,7 @@
 		model.NameEscapingScheme = scheme
 	}
 
->>>>>>> b09eaf8a
+	// INFO: 在agent模式下配置了server模式的命令行选项,则直接退出
 	if agentMode && len(serverOnlyFlags) > 0 {
 		fmt.Fprintf(os.Stderr, "The following flag(s) can not be used in agent mode: %q", serverOnlyFlags)
 		os.Exit(3)
@@ -1054,12 +1047,7 @@
 		})
 	}
 
-<<<<<<< HEAD
-	//
-	listener, err := webHandler.Listener()
-=======
 	listeners, err := webHandler.Listeners()
->>>>>>> b09eaf8a
 	if err != nil {
 		level.Error(logger).Log("msg", "Unable to start web listeners", "err", err)
 		os.Exit(1)
@@ -1377,12 +1365,8 @@
 		// INFO: 启动web服务
 		g.Add(
 			func() error {
-<<<<<<< HEAD
 				// INFO: 运行web服务
-				if err := webHandler.Run(ctxWeb, listener, *webConfig); err != nil {
-=======
 				if err := webHandler.Run(ctxWeb, listeners, *webConfig); err != nil {
->>>>>>> b09eaf8a
 					return fmt.Errorf("error starting web server: %w", err)
 				}
 				return nil
