--- conflicted
+++ resolved
@@ -1466,15 +1466,12 @@
 	// INFO: rgSet为需要过滤的规则文件名称
 	fSet := queryFormToSet(r.Form["file[]"])
 
-<<<<<<< HEAD
+	matcherSets, err := parseMatchersParam(r.Form["match[]"])
+	if err != nil {
+		return apiFuncResult{nil, &apiError{errorBadData, err}, nil, nil}
+	}
+
 	// INFO: 获取规则组
-=======
-	matcherSets, err := parseMatchersParam(r.Form["match[]"])
-	if err != nil {
-		return apiFuncResult{nil, &apiError{errorBadData, err}, nil, nil}
-	}
-
->>>>>>> d116bf7b
 	ruleGroups := api.rulesRetriever(r.Context()).RuleGroups()
 	// INFO: 规则相关请求返回的结构体
 	res := &RuleDiscovery{RuleGroups: make([]*RuleGroup, 0, len(ruleGroups))}
@@ -1526,14 +1523,9 @@
 			EvaluationTime: grp.GetEvaluationTime().Seconds(),
 			LastEvaluation: grp.GetLastEvaluation(),
 		}
-<<<<<<< HEAD
 		// NOTE: 对每个规则进行遍历
-		for _, rr := range grp.Rules() {
+		for _, rr := range grp.Rules(matcherSets...) {
 			// INFO: api层内部浓缩的规则对象(enriched有浓缩的，强化的意思)
-=======
-
-		for _, rr := range grp.Rules(matcherSets...) {
->>>>>>> d116bf7b
 			var enrichedRule Rule
 
 			// INFO: rnSet有内容，说明是需要过滤规则名称的
