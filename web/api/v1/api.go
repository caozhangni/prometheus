--- conflicted
+++ resolved
@@ -106,24 +106,14 @@
 }
 
 // NewAPI returns an initialized API type.
-<<<<<<< HEAD
-func NewAPI(qe *promql.Engine, st storage.Storage, tr targetRetriever) *API {
-	return &API{
-		QueryEngine:     qe,
-		Storage:         st,
-		targetRetriever: tr,
-		context:         route.Context,
-		now:             time.Now,
-=======
-func NewAPI(qe *promql.Engine, st local.Storage, tr targetRetriever, ar alertmanagerRetriever) *API {
+func NewAPI(qe *promql.Engine, st storage.Storage, tr targetRetriever, ar alertmanagerRetriever) *API {
 	return &API{
 		QueryEngine:           qe,
 		Storage:               st,
 		targetRetriever:       tr,
 		alertmanagerRetriever: ar,
 		context:               route.Context,
-		now:                   model.Now,
->>>>>>> 5e985f24
+		now:                   time.Now,
 	}
 }
 
@@ -307,7 +297,7 @@
 	} else {
 		end = maxTime
 	}
-	
+
 	var matcherSets [][]*labels.Matcher
 	for _, s := range r.Form["match[]"] {
 		matchers, err := promql.ParseMetricSelector(s)
@@ -399,17 +389,10 @@
 			lastErrStr = lastErr.Error()
 		}
 
-<<<<<<< HEAD
-		res[i] = &Target{
+		res.ActiveTargets[i] = &Target{
 			DiscoveredLabels: t.DiscoveredLabels().Map(),
 			Labels:           t.Labels().Map(),
-			ScrapeUrl:        t.URL().String(),
-=======
-		res.ActiveTargets[i] = &Target{
-			DiscoveredLabels: t.DiscoveredLabels(),
-			Labels:           t.Labels(),
 			ScrapeURL:        t.URL().String(),
->>>>>>> 5e985f24
 			LastError:        lastErrStr,
 			LastScrape:       t.LastScrape(),
 			Health:           t.Health(),
