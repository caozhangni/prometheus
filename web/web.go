// Copyright 2013 The Prometheus Authors
// Licensed under the Apache License, Version 2.0 (the "License");
// you may not use this file except in compliance with the License.
// You may obtain a copy of the License at
//
// http://www.apache.org/licenses/LICENSE-2.0
//
// Unless required by applicable law or agreed to in writing, software
// distributed under the License is distributed on an "AS IS" BASIS,
// WITHOUT WARRANTIES OR CONDITIONS OF ANY KIND, either express or implied.
// See the License for the specific language governing permissions and
// limitations under the License.

package web

import (
	"bytes"
	"context"
	"encoding/json"
	"fmt"
	"io"
	stdlog "log"
	"math"
	"net"
	"net/http"
	"net/http/pprof"
	"net/url"
	"os"
	"path"
	"path/filepath"
	"runtime"
	"runtime/debug"
	"strconv"
	"strings"
	"sync"
	"time"

	"github.com/alecthomas/units"
	"github.com/go-kit/log"
	"github.com/go-kit/log/level"
	"github.com/grafana/regexp"
	"github.com/mwitkow/go-conntrack"
	"github.com/prometheus/client_golang/prometheus"
	"github.com/prometheus/client_golang/prometheus/promhttp"
	io_prometheus_client "github.com/prometheus/client_model/go"

	// INFO: common是普米各组件间共享的类库
	"github.com/prometheus/common/model"
	"github.com/prometheus/common/route"
	"github.com/prometheus/common/server"
	toolkit_web "github.com/prometheus/exporter-toolkit/web"
	"go.opentelemetry.io/contrib/instrumentation/net/http/otelhttp"
	"go.uber.org/atomic"

	"github.com/prometheus/prometheus/config"
	"github.com/prometheus/prometheus/notifier"
	"github.com/prometheus/prometheus/promql"
	"github.com/prometheus/prometheus/rules"
	"github.com/prometheus/prometheus/scrape"
	"github.com/prometheus/prometheus/storage"
	"github.com/prometheus/prometheus/template"
	"github.com/prometheus/prometheus/util/httputil"
	"github.com/prometheus/prometheus/util/netconnlimit"
	api_v1 "github.com/prometheus/prometheus/web/api/v1"
	"github.com/prometheus/prometheus/web/ui"
)

// Paths that are handled by the React / Reach router that should all be served the main React app's index.html.
// INFO: 前端占用的路由(Server和Agent模式下公用)
var reactRouterPaths = []string{
	"/config",
	"/flags",
	"/service-discovery",
	"/status",
	"/targets",
	"/starting",
}

// Paths that are handled by the React router when the Agent mode is set.
// INFO: 前端占用的路由(Agent模式下独有)
var reactRouterAgentPaths = []string{
	"/agent",
}

// Paths that are handled by the React router when the Agent mode is not set.
// INFO: 前端占用的路由(Server模式下独有)
var reactRouterServerPaths = []string{
	"/alerts",
	"/graph",
	"/rules",
	"/tsdb-status",
}

// withStackTrace logs the stack trace in case the request panics. The function
// will re-raise the error which will then be handled by the net/http package.
// It is needed because the go-kit log package doesn't manage properly the
// panics from net/http (see https://github.com/go-kit/kit/issues/233).
func withStackTracer(h http.Handler, l log.Logger) http.Handler {
	return http.HandlerFunc(func(w http.ResponseWriter, r *http.Request) {
		defer func() {
			if err := recover(); err != nil {
				const size = 64 << 10
				buf := make([]byte, size)
				buf = buf[:runtime.Stack(buf, false)]
				level.Error(l).Log("msg", "panic while serving request", "client", r.RemoteAddr, "url", r.URL, "err", err, "stack", buf)
				panic(err)
			}
		}()
		h.ServeHTTP(w, r)
	})
}

type metrics struct {
	requestCounter  *prometheus.CounterVec
	requestDuration *prometheus.HistogramVec
	responseSize    *prometheus.HistogramVec
	readyStatus     prometheus.Gauge
}

func newMetrics(r prometheus.Registerer) *metrics {
	m := &metrics{
		requestCounter: prometheus.NewCounterVec(
			prometheus.CounterOpts{
				Name: "prometheus_http_requests_total",
				Help: "Counter of HTTP requests.",
			},
			[]string{"handler", "code"},
		),
		requestDuration: prometheus.NewHistogramVec(
			prometheus.HistogramOpts{
				Name:                            "prometheus_http_request_duration_seconds",
				Help:                            "Histogram of latencies for HTTP requests.",
				Buckets:                         []float64{.1, .2, .4, 1, 3, 8, 20, 60, 120},
				NativeHistogramBucketFactor:     1.1,
				NativeHistogramMaxBucketNumber:  100,
				NativeHistogramMinResetDuration: 1 * time.Hour,
			},
			[]string{"handler"},
		),
		responseSize: prometheus.NewHistogramVec(
			prometheus.HistogramOpts{
				Name:    "prometheus_http_response_size_bytes",
				Help:    "Histogram of response size for HTTP requests.",
				Buckets: prometheus.ExponentialBuckets(100, 10, 8),
			},
			[]string{"handler"},
		),
		readyStatus: prometheus.NewGauge(prometheus.GaugeOpts{
			Name: "prometheus_ready",
			Help: "Whether Prometheus startup was fully completed and the server is ready for normal operation.",
		}),
	}

	if r != nil {
		r.MustRegister(m.requestCounter, m.requestDuration, m.responseSize, m.readyStatus)
		registerFederationMetrics(r)
	}
	return m
}

func (m *metrics) instrumentHandlerWithPrefix(prefix string) func(handlerName string, handler http.HandlerFunc) http.HandlerFunc {
	return func(handlerName string, handler http.HandlerFunc) http.HandlerFunc {
		return m.instrumentHandler(prefix+handlerName, handler)
	}
}

func (m *metrics) instrumentHandler(handlerName string, handler http.HandlerFunc) http.HandlerFunc {
	m.requestCounter.WithLabelValues(handlerName, "200")
	return promhttp.InstrumentHandlerCounter(
		m.requestCounter.MustCurryWith(prometheus.Labels{"handler": handlerName}),
		promhttp.InstrumentHandlerDuration(
			m.requestDuration.MustCurryWith(prometheus.Labels{"handler": handlerName}),
			promhttp.InstrumentHandlerResponseSize(
				m.responseSize.MustCurryWith(prometheus.Labels{"handler": handlerName}),
				handler,
			),
		),
	)
}

// PrometheusVersion contains build information about Prometheus.
type PrometheusVersion = api_v1.PrometheusVersion

type LocalStorage interface {
	storage.Storage
	api_v1.TSDBAdminStats
}

// Handler serves various HTTP endpoints of the Prometheus server.
// INFO: webserver对象
type Handler struct {
	logger log.Logger

	gatherer prometheus.Gatherer
	metrics  *metrics

	scrapeManager   *scrape.Manager
	ruleManager     *rules.Manager
	queryEngine     *promql.Engine
	lookbackDelta   time.Duration
	context         context.Context
	storage         storage.Storage
	localStorage    LocalStorage
	exemplarStorage storage.ExemplarQueryable
	notifier        *notifier.Manager

	// INFO: apiV1对象
	apiV1 *api_v1.API

	router      *route.Router
	quitCh      chan struct{}
	quitOnce    sync.Once
	reloadCh    chan chan error
	options     *Options
	config      *config.Config
	versionInfo *PrometheusVersion
	birth       time.Time
	cwd         string
	flagsMap    map[string]string

	mtx sync.RWMutex
	now func() model.Time

	ready atomic.Uint32 // ready is uint32 rather than boolean to be able to use atomic functions.
}

// ApplyConfig updates the config field of the Handler struct.
// INFO: 使用新的配置
func (h *Handler) ApplyConfig(conf *config.Config) error {
	h.mtx.Lock()
	defer h.mtx.Unlock()

	h.config = conf

	return nil
}

// Options for the web Handler.
type Options struct {
	Context               context.Context
	TSDBRetentionDuration model.Duration
	TSDBDir               string
	TSDBMaxBytes          units.Base2Bytes
	LocalStorage          LocalStorage
	Storage               storage.Storage
	ExemplarStorage       storage.ExemplarQueryable
	QueryEngine           *promql.Engine
	LookbackDelta         time.Duration
	ScrapeManager         *scrape.Manager
	RuleManager           *rules.Manager
	Notifier              *notifier.Manager
	Version               *PrometheusVersion
	Flags                 map[string]string

	ListenAddresses            []string
	CORSOrigin                 *regexp.Regexp
	ReadTimeout                time.Duration
	MaxConnections             int
	ExternalURL                *url.URL
	RoutePrefix                string
	UseLocalAssets             bool
	UserAssetsPath             string
	ConsoleTemplatesPath       string
	ConsoleLibrariesPath       string
	EnableLifecycle            bool
	EnableAdminAPI             bool
	PageTitle                  string
	RemoteReadSampleLimit      int
	RemoteReadConcurrencyLimit int
	RemoteReadBytesInFrame     int
	EnableRemoteWriteReceiver  bool
	EnableOTLPWriteReceiver    bool
	IsAgent                    bool
	AppName                    string

	AcceptRemoteWriteProtoMsgs []config.RemoteWriteProtoMsg

	Gatherer   prometheus.Gatherer
	Registerer prometheus.Registerer
}

// New initializes a new web Handler.
// INFO: 创建web服务器对象
func New(logger log.Logger, o *Options) *Handler {
	if logger == nil {
		logger = log.NewNopLogger()
	}

	m := newMetrics(o.Registerer)
	// NOTE: 使用的是普米公用包中的Router(该Router实际上还是依赖于第三方的httprouter)
	router := route.New().
		WithInstrumentation(m.instrumentHandler).
		WithInstrumentation(setPathWithPrefix(""))

	cwd, err := os.Getwd()
	if err != nil {
		cwd = "<error retrieving current working directory>"
	}

	// INFO: 创建webserver对象
	h := &Handler{
		logger: logger,

		gatherer: o.Gatherer,
		metrics:  m,

		router:      router, // INFO: 指定router
		quitCh:      make(chan struct{}),
		reloadCh:    make(chan chan error),
		options:     o,
		versionInfo: o.Version,
		birth:       time.Now().UTC(),
		cwd:         cwd,
		flagsMap:    o.Flags,

		context:         o.Context,
		scrapeManager:   o.ScrapeManager,
		ruleManager:     o.RuleManager,
		queryEngine:     o.QueryEngine,
		lookbackDelta:   o.LookbackDelta,
		storage:         o.Storage,
		localStorage:    o.LocalStorage,
		exemplarStorage: o.ExemplarStorage,
		notifier:        o.Notifier,

		now: model.Now,
	}
	h.SetReady(false)

	factorySPr := func(_ context.Context) api_v1.ScrapePoolsRetriever { return h.scrapeManager }
	factoryTr := func(_ context.Context) api_v1.TargetRetriever { return h.scrapeManager }
	factoryAr := func(_ context.Context) api_v1.AlertmanagerRetriever { return h.notifier }
	FactoryRr := func(_ context.Context) api_v1.RulesRetriever { return h.ruleManager }

	var app storage.Appendable
	if o.EnableRemoteWriteReceiver || o.EnableOTLPWriteReceiver {
		app = h.storage
	}

	h.apiV1 = api_v1.NewAPI(h.queryEngine, h.storage, app, h.exemplarStorage, factorySPr, factoryTr, factoryAr,
		func() config.Config {
			h.mtx.RLock()
			defer h.mtx.RUnlock()
			return *h.config
		},
		o.Flags,
		api_v1.GlobalURLOptions{
			ListenAddress: o.ListenAddresses[0],
			Host:          o.ExternalURL.Host,
			Scheme:        o.ExternalURL.Scheme,
		},
		h.testReady,
		h.options.LocalStorage,
		h.options.TSDBDir,
		h.options.EnableAdminAPI,
		logger,
		FactoryRr,
		h.options.RemoteReadSampleLimit,
		h.options.RemoteReadConcurrencyLimit,
		h.options.RemoteReadBytesInFrame,
		h.options.IsAgent,
		h.options.CORSOrigin,
		h.runtimeInfo,
		h.versionInfo,
		o.Gatherer,
		o.Registerer,
		nil,
		o.EnableRemoteWriteReceiver,
		o.AcceptRemoteWriteProtoMsgs,
		o.EnableOTLPWriteReceiver,
	)

	if o.RoutePrefix != "/" {
		// If the prefix is missing for the root path, prepend it.
		router.Get("/", func(w http.ResponseWriter, r *http.Request) {
			http.Redirect(w, r, o.RoutePrefix, http.StatusFound)
		})
		router = router.WithPrefix(o.RoutePrefix)
	}

	// INFO: 指定访问根路径时跳转到的前端路径
	homePage := "/graph"
	// INFO: 代理模式下会有不同
	if o.IsAgent {
		homePage = "/agent"
	}

	readyf := h.testReady

	// INFO: 访问根路径会跳转到前端的/graph或者/agent路径
	router.Get("/", func(w http.ResponseWriter, r *http.Request) {
		http.Redirect(w, r, path.Join(o.ExternalURL.Path, homePage), http.StatusFound)
	})

	// The console library examples at 'console_libraries/prom.lib' still depend on old asset files being served under `classic`.
	// INFO: 老的资产文件路由注册(/classic开头)
	router.Get("/classic/static/*filepath", func(w http.ResponseWriter, r *http.Request) {
		// INFO: 替换请求的路径
		r.URL.Path = path.Join("/static", route.Param(r.Context(), "filepath"))
		fs := server.StaticFileServer(ui.Assets)
		// NOTE: 注意这里委派了静态文件服务来处理这个请求
		fs.ServeHTTP(w, r)
	})

	// INFO: 获取版本
	router.Get("/version", h.version)
	// INFO: 暴露普米本身的监控指标
	router.Get("/metrics", promhttp.Handler().ServeHTTP)

	// INFO: 用于联邦集群的接口
	router.Get("/federate", readyf(httputil.CompressionHandler{
		Handler: http.HandlerFunc(h.federation),
	}.ServeHTTP))

	router.Get("/consoles/*filepath", readyf(h.consoles))

	// INFO: 前端路由的处理逻辑
	// IMPT: 所有对前端路由的直接访问都会返回主页的html(然后在前端的逻辑里面会访问具体前端路由页面)
	serveReactApp := func(w http.ResponseWriter, r *http.Request) {
		// INFO: 读取主页html文件
		f, err := ui.Assets.Open("/static/react/index.html")
		if err != nil {
			w.WriteHeader(http.StatusInternalServerError)
			fmt.Fprintf(w, "Error opening React index.html: %v", err)
			return
		}
		defer func() { _ = f.Close() }()
		idx, err := io.ReadAll(f)
		if err != nil {
			w.WriteHeader(http.StatusInternalServerError)
			fmt.Fprintf(w, "Error reading React index.html: %v", err)
			return
		}
		// INFO: 替换相关的占位符
		replacedIdx := bytes.ReplaceAll(idx, []byte("CONSOLES_LINK_PLACEHOLDER"), []byte(h.consolesPath()))
		replacedIdx = bytes.ReplaceAll(replacedIdx, []byte("TITLE_PLACEHOLDER"), []byte(h.options.PageTitle))
		replacedIdx = bytes.ReplaceAll(replacedIdx, []byte("AGENT_MODE_PLACEHOLDER"), []byte(strconv.FormatBool(h.options.IsAgent)))
		replacedIdx = bytes.ReplaceAll(replacedIdx, []byte("READY_PLACEHOLDER"), []byte(strconv.FormatBool(h.isReady())))
		// IMPT: 返回的是主页的html
		w.Write(replacedIdx)
	}

	// Serve the React app.
	// INFO: 设置前端路由
	for _, p := range reactRouterPaths {
		router.Get(p, serveReactApp)
	}

	if h.options.IsAgent {
		for _, p := range reactRouterAgentPaths {
			router.Get(p, serveReactApp)
		}
	} else {
		for _, p := range reactRouterServerPaths {
			router.Get(p, serveReactApp)
		}
	}

	// The favicon and manifest are bundled as part of the React app, but we want to serve
	// them on the root.
	for _, p := range []string{"/favicon.ico", "/manifest.json"} {
		assetPath := "/static/react" + p
		router.Get(p, func(w http.ResponseWriter, r *http.Request) {
			r.URL.Path = assetPath
			fs := server.StaticFileServer(ui.Assets)
			fs.ServeHTTP(w, r)
		})
	}

	// Static files required by the React app.
	// INFO: 设置前端使用的静态文件路由
	router.Get("/static/*filepath", func(w http.ResponseWriter, r *http.Request) {
		r.URL.Path = path.Join("/static/react/static", route.Param(r.Context(), "filepath"))
		fs := server.StaticFileServer(ui.Assets)
		// NOTE: 注意这里委派了静态文件服务来处理这个请求
		fs.ServeHTTP(w, r)
	})

	if o.UserAssetsPath != "" {
		router.Get("/user/*filepath", route.FileServe(o.UserAssetsPath))
	}

	// INFO: 注册可用于启动/退出/重载普米服务的http接口
	if o.EnableLifecycle {
		router.Post("/-/quit", h.quit)
		router.Put("/-/quit", h.quit)
		router.Post("/-/reload", h.reload)
		router.Put("/-/reload", h.reload)
	} else {
		forbiddenAPINotEnabled := func(w http.ResponseWriter, _ *http.Request) {
			w.WriteHeader(http.StatusForbidden)
			w.Write([]byte("Lifecycle API is not enabled."))
		}
		router.Post("/-/quit", forbiddenAPINotEnabled)
		router.Put("/-/quit", forbiddenAPINotEnabled)
		router.Post("/-/reload", forbiddenAPINotEnabled)
		router.Put("/-/reload", forbiddenAPINotEnabled)
	}
	router.Get("/-/quit", func(w http.ResponseWriter, _ *http.Request) {
		w.WriteHeader(http.StatusMethodNotAllowed)
		w.Write([]byte("Only POST or PUT requests allowed"))
	})
	router.Get("/-/reload", func(w http.ResponseWriter, _ *http.Request) {
		w.WriteHeader(http.StatusMethodNotAllowed)
		w.Write([]byte("Only POST or PUT requests allowed"))
	})

	router.Get("/debug/*subpath", serveDebug)
	router.Post("/debug/*subpath", serveDebug)

	// INFO: 服务健康状态的接口
	router.Get("/-/healthy", func(w http.ResponseWriter, r *http.Request) {
		w.WriteHeader(http.StatusOK)
		fmt.Fprintf(w, "%s is Healthy.\n", o.AppName)
	})
	router.Head("/-/healthy", func(w http.ResponseWriter, _ *http.Request) {
		w.WriteHeader(http.StatusOK)
	})
	// INFO: 服务是否ready的接口
	router.Get("/-/ready", readyf(func(w http.ResponseWriter, r *http.Request) {
		w.WriteHeader(http.StatusOK)
		fmt.Fprintf(w, "%s is Ready.\n", o.AppName)
	}))
	router.Head("/-/ready", readyf(func(w http.ResponseWriter, r *http.Request) {
		w.WriteHeader(http.StatusOK)
	}))

	return h
}

func serveDebug(w http.ResponseWriter, req *http.Request) {
	ctx := req.Context()
	subpath := route.Param(ctx, "subpath")

	if subpath == "/pprof" {
		http.Redirect(w, req, req.URL.Path+"/", http.StatusMovedPermanently)
		return
	}

	if !strings.HasPrefix(subpath, "/pprof/") {
		http.NotFound(w, req)
		return
	}
	subpath = strings.TrimPrefix(subpath, "/pprof/")

	switch subpath {
	case "cmdline":
		pprof.Cmdline(w, req)
	case "profile":
		pprof.Profile(w, req)
	case "symbol":
		pprof.Symbol(w, req)
	case "trace":
		pprof.Trace(w, req)
	default:
		req.URL.Path = "/debug/pprof/" + subpath
		pprof.Index(w, req)
	}
}

// SetReady sets the ready status of our web Handler.
func (h *Handler) SetReady(v bool) {
	if v {
		h.ready.Store(1)
		h.metrics.readyStatus.Set(1)
		return
	}

	h.ready.Store(0)
	h.metrics.readyStatus.Set(0)
}

// Verifies whether the server is ready or not.
func (h *Handler) isReady() bool {
	return h.ready.Load() > 0
}

// Checks if server is ready, calls f if it is, returns 503 if it is not.
func (h *Handler) testReady(f http.HandlerFunc) http.HandlerFunc {
	return func(w http.ResponseWriter, r *http.Request) {
		if h.isReady() {
			f(w, r)
		} else {
			w.WriteHeader(http.StatusServiceUnavailable)
			fmt.Fprintf(w, "Service Unavailable")
		}
	}
}

// Quit returns the receive-only quit channel.
func (h *Handler) Quit() <-chan struct{} {
	return h.quitCh
}

// Reload returns the receive-only channel that signals configuration reload requests.
func (h *Handler) Reload() <-chan chan error {
	return h.reloadCh
}

// Listeners creates the TCP listeners for web requests.
func (h *Handler) Listeners() ([]net.Listener, error) {
	var listeners []net.Listener
	sem := netconnlimit.NewSharedSemaphore(h.options.MaxConnections)
	for _, address := range h.options.ListenAddresses {
		listener, err := h.Listener(address, sem)
		if err != nil {
			return listeners, err
		}
		listeners = append(listeners, listener)
	}
	return listeners, nil
}

// Listener creates the TCP listener for web requests.
func (h *Handler) Listener(address string, sem chan struct{}) (net.Listener, error) {
	level.Info(h.logger).Log("msg", "Start listening for connections", "address", address)

	listener, err := net.Listen("tcp", address)
	if err != nil {
		return listener, err
	}
	listener = netconnlimit.SharedLimitListener(listener, sem)

	// Monitor incoming connections with conntrack.
	listener = conntrack.NewListener(listener,
		conntrack.TrackWithName("http"),
		conntrack.TrackWithTracing())

	return listener, nil
}

// Run serves the HTTP endpoints.
<<<<<<< HEAD
// INFO: 启动web服务
func (h *Handler) Run(ctx context.Context, listener net.Listener, webConfig string) error {
	if listener == nil {
=======
func (h *Handler) Run(ctx context.Context, listeners []net.Listener, webConfig string) error {
	if len(listeners) == 0 {
>>>>>>> b09eaf8a
		var err error
		listeners, err = h.Listeners()
		if err != nil {
			return err
		}
	}

	mux := http.NewServeMux()
	mux.Handle("/", h.router)

	apiPath := "/api"
	if h.options.RoutePrefix != "/" {
		apiPath = h.options.RoutePrefix + apiPath
		level.Info(h.logger).Log("msg", "Router prefix", "prefix", h.options.RoutePrefix)
	}
	av1 := route.New().
		WithInstrumentation(h.metrics.instrumentHandlerWithPrefix("/api/v1")).
		WithInstrumentation(setPathWithPrefix(apiPath + "/v1"))
	// IMPT: 注册openapi的接口(前端页面的查询也会使用这些接口)
	h.apiV1.Register(av1)

	mux.Handle(apiPath+"/v1/", http.StripPrefix(apiPath+"/v1", av1))

	errlog := stdlog.New(log.NewStdlibAdapter(level.Error(h.logger)), "", 0)

	spanNameFormatter := otelhttp.WithSpanNameFormatter(func(_ string, r *http.Request) string {
		return fmt.Sprintf("%s %s", r.Method, r.URL.Path)
	})

	httpSrv := &http.Server{
		Handler:     withStackTracer(otelhttp.NewHandler(mux, "", spanNameFormatter), h.logger),
		ErrorLog:    errlog,
		ReadTimeout: h.options.ReadTimeout,
	}

	errCh := make(chan error, 1)
	go func() {
		errCh <- toolkit_web.ServeMultiple(listeners, httpSrv, &toolkit_web.FlagConfig{WebConfigFile: &webConfig}, h.logger)
	}()

	select {
	case e := <-errCh:
		return e
	case <-ctx.Done():
		httpSrv.Shutdown(ctx)
		return nil
	}
}

func (h *Handler) consoles(w http.ResponseWriter, r *http.Request) {
	ctx := r.Context()
	name := route.Param(ctx, "filepath")

	file, err := http.Dir(h.options.ConsoleTemplatesPath).Open(name)
	if err != nil {
		http.Error(w, err.Error(), http.StatusNotFound)
		return
	}
	defer file.Close()
	text, err := io.ReadAll(file)
	if err != nil {
		http.Error(w, err.Error(), http.StatusInternalServerError)
		return
	}

	ctx = httputil.ContextFromRequest(ctx, r)

	// Provide URL parameters as a map for easy use. Advanced users may have need for
	// parameters beyond the first, so provide RawParams.
	rawParams, err := url.ParseQuery(r.URL.RawQuery)
	if err != nil {
		http.Error(w, err.Error(), http.StatusBadRequest)
		return
	}
	params := map[string]string{}
	for k, v := range rawParams {
		params[k] = v[0]
	}

	h.mtx.RLock()
	els := h.config.GlobalConfig.ExternalLabels
	h.mtx.RUnlock()
	externalLabels := els.Map()

	// Inject some convenience variables that are easier to remember for users
	// who are not used to Go's templating system.
	defs := []string{
		"{{$rawParams := .RawParams }}",
		"{{$params := .Params}}",
		"{{$path := .Path}}",
		"{{$externalLabels := .ExternalLabels}}",
	}

	data := struct {
		RawParams      url.Values
		Params         map[string]string
		Path           string
		ExternalLabels map[string]string
	}{
		RawParams:      rawParams,
		Params:         params,
		Path:           strings.TrimLeft(name, "/"),
		ExternalLabels: externalLabels,
	}

	tmpl := template.NewTemplateExpander(
		ctx,
		strings.Join(append(defs, string(text)), ""),
		"__console_"+name,
		data,
		h.now(),
		template.QueryFunc(rules.EngineQueryFunc(h.queryEngine, h.storage)),
		h.options.ExternalURL,
		nil,
	)
	filenames, err := filepath.Glob(h.options.ConsoleLibrariesPath + "/*.lib")
	if err != nil {
		http.Error(w, err.Error(), http.StatusInternalServerError)
		return
	}
	result, err := tmpl.ExpandHTML(filenames)
	if err != nil {
		http.Error(w, err.Error(), http.StatusInternalServerError)
		return
	}
	io.WriteString(w, result)
}

func (h *Handler) runtimeInfo() (api_v1.RuntimeInfo, error) {
	status := api_v1.RuntimeInfo{
		StartTime:      h.birth,
		CWD:            h.cwd,
		GoroutineCount: runtime.NumGoroutine(),
		GOMAXPROCS:     runtime.GOMAXPROCS(0),
		GOMEMLIMIT:     debug.SetMemoryLimit(-1),
		GOGC:           os.Getenv("GOGC"),
		GODEBUG:        os.Getenv("GODEBUG"),
	}

	if h.options.TSDBRetentionDuration != 0 {
		status.StorageRetention = h.options.TSDBRetentionDuration.String()
	}
	if h.options.TSDBMaxBytes != 0 {
		if status.StorageRetention != "" {
			status.StorageRetention += " or "
		}
		status.StorageRetention += h.options.TSDBMaxBytes.String()
	}

	metrics, err := h.gatherer.Gather()
	if err != nil {
		return status, fmt.Errorf("error gathering runtime status: %w", err)
	}
	for _, mF := range metrics {
		switch *mF.Name {
		case "prometheus_tsdb_wal_corruptions_total":
			status.CorruptionCount = int64(toFloat64(mF))
		case "prometheus_config_last_reload_successful":
			status.ReloadConfigSuccess = toFloat64(mF) != 0
		case "prometheus_config_last_reload_success_timestamp_seconds":
			status.LastConfigTime = time.Unix(int64(toFloat64(mF)), 0).UTC()
		}
	}
	return status, nil
}

func toFloat64(f *io_prometheus_client.MetricFamily) float64 {
	m := f.Metric[0]
	if m.Gauge != nil {
		return m.Gauge.GetValue()
	}
	if m.Counter != nil {
		return m.Counter.GetValue()
	}
	if m.Untyped != nil {
		return m.Untyped.GetValue()
	}
	return math.NaN()
}

func (h *Handler) version(w http.ResponseWriter, _ *http.Request) {
	dec := json.NewEncoder(w)
	if err := dec.Encode(h.versionInfo); err != nil {
		http.Error(w, fmt.Sprintf("error encoding JSON: %s", err), http.StatusInternalServerError)
	}
}

func (h *Handler) quit(w http.ResponseWriter, _ *http.Request) {
	var closed bool
	h.quitOnce.Do(func() {
		closed = true
		close(h.quitCh)
		fmt.Fprintf(w, "Requesting termination... Goodbye!")
	})
	if !closed {
		fmt.Fprintf(w, "Termination already in progress.")
	}
}

func (h *Handler) reload(w http.ResponseWriter, _ *http.Request) {
	rc := make(chan error)
	h.reloadCh <- rc
	if err := <-rc; err != nil {
		http.Error(w, fmt.Sprintf("failed to reload config: %s", err), http.StatusInternalServerError)
	}
}

func (h *Handler) consolesPath() string {
	if _, err := os.Stat(h.options.ConsoleTemplatesPath + "/index.html"); !os.IsNotExist(err) {
		return h.options.ExternalURL.Path + "/consoles/index.html"
	}
	if h.options.UserAssetsPath != "" {
		if _, err := os.Stat(h.options.UserAssetsPath + "/index.html"); !os.IsNotExist(err) {
			return h.options.ExternalURL.Path + "/user/index.html"
		}
	}
	return ""
}

func setPathWithPrefix(prefix string) func(handlerName string, handler http.HandlerFunc) http.HandlerFunc {
	return func(handlerName string, handler http.HandlerFunc) http.HandlerFunc {
		return func(w http.ResponseWriter, r *http.Request) {
			handler(w, r.WithContext(httputil.ContextWithPath(r.Context(), prefix+r.URL.Path)))
		}
	}
}<|MERGE_RESOLUTION|>--- conflicted
+++ resolved
@@ -630,14 +630,9 @@
 }
 
 // Run serves the HTTP endpoints.
-<<<<<<< HEAD
 // INFO: 启动web服务
-func (h *Handler) Run(ctx context.Context, listener net.Listener, webConfig string) error {
-	if listener == nil {
-=======
 func (h *Handler) Run(ctx context.Context, listeners []net.Listener, webConfig string) error {
 	if len(listeners) == 0 {
->>>>>>> b09eaf8a
 		var err error
 		listeners, err = h.Listeners()
 		if err != nil {
