--- conflicted
+++ resolved
@@ -77,13 +77,9 @@
 }
 
 // NewParser returns a new parser.
-<<<<<<< HEAD
 // INFO: 根据输入的字符串创建解析器对象
-func NewParser(input string, opts ...Opt) *parser { //nolint:revive // unexported-return.
+func NewParser(input string, opts ...Opt) *parser { //nolint:revive // unexported-return
 	// INFO: 从池中获取解析器
-=======
-func NewParser(input string, opts ...Opt) *parser { //nolint:revive // unexported-return
->>>>>>> eefd7b48
 	p := parserPool.Get().(*parser)
 
 	p.functions = Functions
