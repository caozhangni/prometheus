// Copyright 2015 The Prometheus Authors
// Licensed under the Apache License, Version 2.0 (the "License");
// you may not use this file except in compliance with the License.
// You may obtain a copy of the License at
//
// http://www.apache.org/licenses/LICENSE-2.0
//
// Unless required by applicable law or agreed to in writing, software
// distributed under the License is distributed on an "AS IS" BASIS,
// WITHOUT WARRANTIES OR CONDITIONS OF ANY KIND, either express or implied.
// See the License for the specific language governing permissions and
// limitations under the License.

package promql

import (
	"math"
	"regexp"
	"sort"
	"strconv"
	"strings"
	"time"

	"github.com/prometheus/common/model"
	"github.com/prometheus/prometheus/pkg/labels"
)

// Function represents a function of the expression language and is
// used by function nodes.
type Function struct {
	Name       string
	ArgTypes   []ValueType
	Variadic   int
	ReturnType ValueType
	Call       func(ev *evaluator, args Expressions) Value
}

// === time() float64 ===
func funcTime(ev *evaluator, args Expressions) Value {
	return Scalar{
		V: float64(ev.Timestamp / 1000),
		T: ev.Timestamp,
	}
}

// extrapolatedRate is a utility function for rate/increase/delta.
// It calculates the rate (allowing for counter resets if isCounter is true),
// extrapolates if the first/last sample is close to the boundary, and returns
// the result as either per-second (if isRate is true) or overall.
func extrapolatedRate(ev *evaluator, arg Expr, isCounter bool, isRate bool) Value {
	ms := arg.(*MatrixSelector)

	var (
		matrix       = ev.evalMatrix(ms)
		rangeStart   = ev.Timestamp - durationMilliseconds(ms.Range+ms.Offset)
		rangeEnd     = ev.Timestamp - durationMilliseconds(ms.Offset)
		resultVector = make(Vector, 0, len(matrix))
	)

	for _, samples := range matrix {
		// No sense in trying to compute a rate without at least two points. Drop
		// this Vector element.
		if len(samples.Points) < 2 {
			continue
		}
		var (
			counterCorrection float64
			lastValue         float64
		)
		for _, sample := range samples.Points {
			if isCounter && sample.V < lastValue {
				counterCorrection += lastValue
			}
			lastValue = sample.V
		}
		resultValue := lastValue - samples.Points[0].V + counterCorrection

		// Duration between first/last samples and boundary of range.
		durationToStart := float64(samples.Points[0].T-rangeStart) / 1000
		durationToEnd := float64(rangeEnd-samples.Points[len(samples.Points)-1].T) / 1000

		sampledInterval := float64(samples.Points[len(samples.Points)-1].T-samples.Points[0].T) / 1000
		averageDurationBetweenSamples := sampledInterval / float64(len(samples.Points)-1)

		if isCounter && resultValue > 0 && samples.Points[0].V >= 0 {
			// Counters cannot be negative. If we have any slope at
			// all (i.e. resultValue went up), we can extrapolate
			// the zero point of the counter. If the duration to the
			// zero point is shorter than the durationToStart, we
			// take the zero point as the start of the series,
			// thereby avoiding extrapolation to negative counter
			// values.
			durationToZero := sampledInterval * (samples.Points[0].V / resultValue)
			if durationToZero < durationToStart {
				durationToStart = durationToZero
			}
		}

		// If the first/last samples are close to the boundaries of the range,
		// extrapolate the result. This is as we expect that another sample
		// will exist given the spacing between samples we've seen thus far,
		// with an allowance for noise.
		extrapolationThreshold := averageDurationBetweenSamples * 1.1
		extrapolateToInterval := sampledInterval

		if durationToStart < extrapolationThreshold {
			extrapolateToInterval += durationToStart
		} else {
			extrapolateToInterval += averageDurationBetweenSamples / 2
		}
		if durationToEnd < extrapolationThreshold {
			extrapolateToInterval += durationToEnd
		} else {
			extrapolateToInterval += averageDurationBetweenSamples / 2
		}
		resultValue = resultValue * (extrapolateToInterval / sampledInterval)
		if isRate {
			resultValue = resultValue / ms.Range.Seconds()
		}

		resultVector = append(resultVector, Sample{
			Metric: dropMetricName(samples.Metric),
			Point:  Point{V: resultValue, T: ev.Timestamp},
		})
	}
	return resultVector
}

// === delta(Matrix ValueTypeMatrix) Vector ===
func funcDelta(ev *evaluator, args Expressions) Value {
	return extrapolatedRate(ev, args[0], false, false)
}

// === rate(node ValueTypeMatrix) Vector ===
func funcRate(ev *evaluator, args Expressions) Value {
	return extrapolatedRate(ev, args[0], true, true)
}

// === increase(node ValueTypeMatrix) Vector ===
func funcIncrease(ev *evaluator, args Expressions) Value {
	return extrapolatedRate(ev, args[0], true, false)
}

// === irate(node ValueTypeMatrix) Vector ===
func funcIrate(ev *evaluator, args Expressions) Value {
	return instantValue(ev, args[0], true)
}

// === idelta(node model.ValMatric) Vector ===
func funcIdelta(ev *evaluator, args Expressions) Value {
	return instantValue(ev, args[0], false)
}

func instantValue(ev *evaluator, arg Expr, isRate bool) Value {
	resultVector := Vector{}
	for _, samples := range ev.evalMatrix(arg) {
		// No sense in trying to compute a rate without at least two points. Drop
		// this Vector element.
		if len(samples.Points) < 2 {
			continue
		}

		lastSample := samples.Points[len(samples.Points)-1]
		previousSample := samples.Points[len(samples.Points)-2]

		var resultValue float64
		if isRate && lastSample.V < previousSample.V {
			// Counter reset.
			resultValue = lastSample.V
		} else {
			resultValue = lastSample.V - previousSample.V
		}

		sampledInterval := lastSample.T - previousSample.T
		if sampledInterval == 0 {
			// Avoid dividing by 0.float64
		}

		if isRate {
			// Convert to per-second.
			resultValue /= float64(sampledInterval) / 1000
		}

		resultVector = append(resultVector, Sample{
			Metric: dropMetricName(samples.Metric),
			Point:  Point{V: resultValue, T: ev.Timestamp},
		})
	}
	return resultVector
}

// Calculate the trend value at the given index i in raw data d.
// This is somewhat analogous to the slope of the trend at the given index.
// The argument "s" is the set of computed smoothed values.
// The argument "b" is the set of computed trend factors.
// The argument "d" is the set of raw input values.
func calcTrendValue(i int, sf, tf float64, s, b, d []float64) float64 {
	if i == 0 {
		return b[0]
	}

	x := tf * (s[i] - s[i-1])
	y := (1 - tf) * b[i-1]

	// Cache the computed value.
	b[i] = x + y

	return b[i]
}

// Holt-Winters is similar to a weighted moving average, where historical data has exponentially less influence on the current data.
// Holt-Winter also accounts for trends in data. The smoothing factor (0 < sf < 1) affects how historical data will affect the current
// data. A lower smoothing factor increases the influence of historical data. The trend factor (0 < tf < 1) affects
// how trends in historical data will affect the current data. A higher trend factor increases the influence.
// of trends. Algorithm taken from https://en.wikipedia.org/wiki/Exponential_smoothing titled: "Double exponential smoothing".
func funcHoltWinters(ev *evaluator, args Expressions) Value {
	mat := ev.evalMatrix(args[0])

	// The smoothing factor argument.
	sf := ev.evalFloat(args[1])

	// The trend factor argument.
	tf := ev.evalFloat(args[2])

	// Sanity check the input.
	if sf <= 0 || sf >= 1 {
		ev.errorf("invalid smoothing factor. Expected: 0 < sf < 1 goT: %f", sf)
	}
	if tf <= 0 || tf >= 1 {
		ev.errorf("invalid trend factor. Expected: 0 < tf < 1 goT: %f", sf)
	}

	// Make an output Vector large enough to hold the entire result.
	resultVector := make(Vector, 0, len(mat))

	// Create scratch values.
	var s, b, d []float64

	var l int
	for _, samples := range mat {
		l = len(samples.Points)

		// Can't do the smoothing operation with less than two points.
		if l < 2 {
			continue
		}

		// Resize scratch values.
		if l != len(s) {
			s = make([]float64, l)
			b = make([]float64, l)
			d = make([]float64, l)
		}

		// Fill in the d values with the raw values from the input.
		for i, v := range samples.Points {
			d[i] = v.V
		}

		// Set initial values.
		s[0] = d[0]
		b[0] = d[1] - d[0]

		// Run the smoothing operation.
		var x, y float64
		for i := 1; i < len(d); i++ {

			// Scale the raw value against the smoothing factor.
			x = sf * d[i]

			// Scale the last smoothed value with the trend at this point.
			y = (1 - sf) * (s[i-1] + calcTrendValue(i-1, sf, tf, s, b, d))

			s[i] = x + y
		}

		resultVector = append(resultVector, Sample{
			Metric: dropMetricName(samples.Metric),
			Point:  Point{V: s[len(s)-1], T: ev.Timestamp}, // The last value in the Vector is the smoothed result.
		})
	}

	return resultVector
}

// === sort(node ValueTypeVector) Vector ===
func funcSort(ev *evaluator, args Expressions) Value {
	// NaN should sort to the bottom, so take descending sort with NaN first and
	// reverse it.
	byValueSorter := vectorByReverseValueHeap(ev.evalVector(args[0]))
	sort.Sort(sort.Reverse(byValueSorter))
	return Vector(byValueSorter)
}

// === sortDesc(node ValueTypeVector) Vector ===
func funcSortDesc(ev *evaluator, args Expressions) Value {
	// NaN should sort to the bottom, so take ascending sort with NaN first and
	// reverse it.
	byValueSorter := vectorByValueHeap(ev.evalVector(args[0]))
	sort.Sort(sort.Reverse(byValueSorter))
	return Vector(byValueSorter)
}

// === clamp_max(Vector ValueTypeVector, max Scalar) Vector ===
func funcClampMax(ev *evaluator, args Expressions) Value {
	vec := ev.evalVector(args[0])
	max := ev.evalFloat(args[1])
	for i := range vec {
		el := &vec[i]

		el.Metric = dropMetricName(el.Metric)
		el.V = math.Min(max, float64(el.V))
	}
	return vec
}

// === clamp_min(Vector ValueTypeVector, min Scalar) Vector ===
func funcClampMin(ev *evaluator, args Expressions) Value {
	vec := ev.evalVector(args[0])
	min := ev.evalFloat(args[1])
	for i := range vec {
		el := &vec[i]

		el.Metric = dropMetricName(el.Metric)
		el.V = math.Max(min, float64(el.V))
	}
	return vec
}

// === drop_common_labels(node ValueTypeVector) Vector ===
func funcDropCommonLabels(ev *evaluator, args Expressions) Value {
	vec := ev.evalVector(args[0])
	if len(vec) < 1 {
		return Vector{}
	}
	common := map[string]string{}

	for _, l := range vec[0].Metric {
		// TODO(julius): Should we also drop common metric names?
		if l.Name == labels.MetricName {
			continue
		}
		common[l.Name] = l.Value
	}

	for _, el := range vec[1:] {
		for k, v := range common {
			for _, l := range el.Metric {
				if l.Name == k && l.Value != v {
					// Deletion of map entries while iterating over them is safe.
					// From http://golang.org/ref/spec#For_statements:
					// "If map entries that have not yet been reached are deleted during
					// iteration, the corresponding iteration values will not be produced."
					delete(common, k)
				}
			}
		}
	}

	cnames := []string{}
	for n := range common {
		cnames = append(cnames, n)
	}

	for i := range vec {
		el := &vec[i]
		el.Metric = labels.NewBuilder(el.Metric).Del(cnames...).Labels()
	}
	return vec
}

// === round(Vector ValueTypeVector, toNearest=1 Scalar) Vector ===
func funcRound(ev *evaluator, args Expressions) Value {
	// round returns a number rounded to toNearest.
	// Ties are solved by rounding up.
	toNearest := float64(1)
	if len(args) >= 2 {
		toNearest = ev.evalFloat(args[1])
	}
	// Invert as it seems to cause fewer floating point accuracy issues.
	toNearestInverse := 1.0 / toNearest

	vec := ev.evalVector(args[0])
	for i := range vec {
		el := &vec[i]

		el.Metric = dropMetricName(el.Metric)
		el.V = math.Floor(float64(el.V)*toNearestInverse+0.5) / toNearestInverse
	}
	return vec
}

// === Scalar(node ValueTypeVector) Scalar ===
func funcScalar(ev *evaluator, args Expressions) Value {
	v := ev.evalVector(args[0])
	if len(v) != 1 {
		return Scalar{
			V: math.NaN(),
			T: ev.Timestamp,
		}
	}
	return Scalar{
		V: v[0].V,
		T: ev.Timestamp,
	}
}

// === count_scalar(Vector ValueTypeVector) float64 ===
func funcCountScalar(ev *evaluator, args Expressions) Value {
	return Scalar{
		V: float64(len(ev.evalVector(args[0]))),
		T: ev.Timestamp,
	}
}

func aggrOverTime(ev *evaluator, args Expressions, aggrFn func([]Point) float64) Value {
	mat := ev.evalMatrix(args[0])
	resultVector := Vector{}

	for _, el := range mat {
		if len(el.Points) == 0 {
			continue
		}

		resultVector = append(resultVector, Sample{
			Metric: dropMetricName(el.Metric),
			Point:  Point{V: aggrFn(el.Points), T: ev.Timestamp},
		})
	}
	return resultVector
}

// === avg_over_time(Matrix ValueTypeMatrix) Vector ===
func funcAvgOverTime(ev *evaluator, args Expressions) Value {
	return aggrOverTime(ev, args, func(values []Point) float64 {
		var sum float64
		for _, v := range values {
			sum += v.V
		}
		return sum / float64(len(values))
	})
}

// === count_over_time(Matrix ValueTypeMatrix) Vector ===
func funcCountOverTime(ev *evaluator, args Expressions) Value {
	return aggrOverTime(ev, args, func(values []Point) float64 {
		return float64(len(values))
	})
}

// === floor(Vector ValueTypeVector) Vector ===
func funcFloor(ev *evaluator, args Expressions) Value {
	vec := ev.evalVector(args[0])
	for i := range vec {
		el := &vec[i]

		el.Metric = dropMetricName(el.Metric)
		el.V = math.Floor(float64(el.V))
	}
	return vec
}

// === max_over_time(Matrix ValueTypeMatrix) Vector ===
func funcMaxOverTime(ev *evaluator, args Expressions) Value {
	return aggrOverTime(ev, args, func(values []Point) float64 {
		max := math.Inf(-1)
		for _, v := range values {
			max = math.Max(max, float64(v.V))
		}
		return max
	})
}

// === min_over_time(Matrix ValueTypeMatrix) Vector ===
func funcMinOverTime(ev *evaluator, args Expressions) Value {
	return aggrOverTime(ev, args, func(values []Point) float64 {
		min := math.Inf(1)
		for _, v := range values {
			min = math.Min(min, float64(v.V))
		}
		return min
	})
}

// === sum_over_time(Matrix ValueTypeMatrix) Vector ===
func funcSumOverTime(ev *evaluator, args Expressions) Value {
	return aggrOverTime(ev, args, func(values []Point) float64 {
		var sum float64
		for _, v := range values {
			sum += v.V
		}
		return sum
	})
}

// === quantile_over_time(Matrix ValueTypeMatrix) Vector ===
func funcQuantileOverTime(ev *evaluator, args Expressions) Value {
	q := ev.evalFloat(args[0])
	mat := ev.evalMatrix(args[1])
	resultVector := Vector{}

	for _, el := range mat {
		if len(el.Points) == 0 {
			continue
		}

		el.Metric = dropMetricName(el.Metric)
		values := make(vectorByValueHeap, 0, len(el.Points))
		for _, v := range el.Points {
			values = append(values, Sample{Point: Point{V: v.V}})
		}
		resultVector = append(resultVector, Sample{
			Metric: el.Metric,
			Point:  Point{V: quantile(q, values), T: ev.Timestamp},
		})
	}
	return resultVector
}

// === stddev_over_time(Matrix ValueTypeMatrix) Vector ===
func funcStddevOverTime(ev *evaluator, args Expressions) Value {
	return aggrOverTime(ev, args, func(values []Point) float64 {
		var sum, squaredSum, count float64
		for _, v := range values {
			sum += v.V
			squaredSum += v.V * v.V
			count++
		}
		avg := sum / count
		return math.Sqrt(float64(squaredSum/count - avg*avg))
	})
}

// === stdvar_over_time(Matrix ValueTypeMatrix) Vector ===
func funcStdvarOverTime(ev *evaluator, args Expressions) Value {
	return aggrOverTime(ev, args, func(values []Point) float64 {
		var sum, squaredSum, count float64
		for _, v := range values {
			sum += v.V
			squaredSum += v.V * v.V
			count++
		}
		avg := sum / count
		return squaredSum/count - avg*avg
	})
}

// === abs(Vector ValueTypeVector) Vector ===
func funcAbs(ev *evaluator, args Expressions) Value {
	vec := ev.evalVector(args[0])
	for i := range vec {
		el := &vec[i]

		el.Metric = dropMetricName(el.Metric)
		el.V = math.Abs(float64(el.V))
	}
	return vec
}

// === absent(Vector ValueTypeVector) Vector ===
func funcAbsent(ev *evaluator, args Expressions) Value {
	if len(ev.evalVector(args[0])) > 0 {
		return Vector{}
	}
	m := []labels.Label{}

	if vs, ok := args[0].(*VectorSelector); ok {
		for _, ma := range vs.LabelMatchers {
			if ma.Type == labels.MatchEqual && ma.Name != labels.MetricName {
				m = append(m, labels.Label{Name: ma.Name, Value: ma.Value})
			}
		}
	}
	return Vector{
		Sample{
			Metric: labels.New(m...),
			Point:  Point{V: 1, T: ev.Timestamp},
		},
	}
}

// === ceil(Vector ValueTypeVector) Vector ===
func funcCeil(ev *evaluator, args Expressions) Value {
	vec := ev.evalVector(args[0])
	for i := range vec {
		el := &vec[i]

		el.Metric = dropMetricName(el.Metric)
		el.V = math.Ceil(float64(el.V))
	}
	return vec
}

// === exp(Vector ValueTypeVector) Vector ===
func funcExp(ev *evaluator, args Expressions) Value {
	vec := ev.evalVector(args[0])
	for i := range vec {
		el := &vec[i]

		el.Metric = dropMetricName(el.Metric)
		el.V = math.Exp(float64(el.V))
	}
	return vec
}

// === sqrt(Vector VectorNode) Vector ===
func funcSqrt(ev *evaluator, args Expressions) Value {
	vec := ev.evalVector(args[0])
	for i := range vec {
		el := &vec[i]

		el.Metric = dropMetricName(el.Metric)
		el.V = math.Sqrt(float64(el.V))
	}
	return vec
}

// === ln(Vector ValueTypeVector) Vector ===
func funcLn(ev *evaluator, args Expressions) Value {
	vec := ev.evalVector(args[0])
	for i := range vec {
		el := &vec[i]

		el.Metric = dropMetricName(el.Metric)
		el.V = math.Log(float64(el.V))
	}
	return vec
}

// === log2(Vector ValueTypeVector) Vector ===
func funcLog2(ev *evaluator, args Expressions) Value {
	vec := ev.evalVector(args[0])
	for i := range vec {
		el := &vec[i]

		el.Metric = dropMetricName(el.Metric)
		el.V = math.Log2(float64(el.V))
	}
	return vec
}

// === log10(Vector ValueTypeVector) Vector ===
func funcLog10(ev *evaluator, args Expressions) Value {
	vec := ev.evalVector(args[0])
	for i := range vec {
		el := &vec[i]

		el.Metric = dropMetricName(el.Metric)
		el.V = math.Log10(float64(el.V))
	}
	return vec
}

// === timestamp(Vector ValueTypeVector) Vector ===
func funcTimestamp(ev *evaluator, args Expressions) Value {
	vec := ev.evalVector(args[0])
	for i := range vec {
		el := &vec[i]

		el.Metric = dropMetricName(el.Metric)
		el.V = float64(el.T) / 1000.0
	}
	return vec
}

// linearRegression performs a least-square linear regression analysis on the
// provided SamplePairs. It returns the slope, and the intercept value at the
// provided time.
func linearRegression(samples []Point, interceptTime int64) (slope, intercept float64) {
	var (
		n            float64
		sumX, sumY   float64
		sumXY, sumX2 float64
	)
	for _, sample := range samples {
		x := float64(sample.T-interceptTime) / 1e3
		n += 1.0
		sumY += sample.V
		sumX += x
		sumXY += x * sample.V
		sumX2 += x * x
	}
	covXY := sumXY - sumX*sumY/n
	varX := sumX2 - sumX*sumX/n

	slope = covXY / varX
	intercept = sumY/n - slope*sumX/n
	return slope, intercept
}

// === deriv(node ValueTypeMatrix) Vector ===
func funcDeriv(ev *evaluator, args Expressions) Value {
	mat := ev.evalMatrix(args[0])
	resultVector := make(Vector, 0, len(mat))

	for _, samples := range mat {
		// No sense in trying to compute a derivative without at least two points.
		// Drop this Vector element.
		if len(samples.Points) < 2 {
			continue
		}

		// We pass in an arbitrary timestamp that is near the values in use
		// to avoid floating point accuracy issues, see
		// https://github.com/prometheus/prometheus/issues/2674
		slope, _ := linearRegression(samples.Points, samples.Points[0].T)
		resultSample := Sample{
			Metric: dropMetricName(samples.Metric),
			Point:  Point{V: slope, T: ev.Timestamp},
		}

		resultVector = append(resultVector, resultSample)
	}
	return resultVector
}

// === predict_linear(node ValueTypeMatrix, k ValueTypeScalar) Vector ===
func funcPredictLinear(ev *evaluator, args Expressions) Value {
	mat := ev.evalMatrix(args[0])
	resultVector := make(Vector, 0, len(mat))
	duration := ev.evalFloat(args[1])

	for _, samples := range mat {
		// No sense in trying to predict anything without at least two points.
		// Drop this Vector element.
		if len(samples.Points) < 2 {
			continue
		}
		slope, intercept := linearRegression(samples.Points, ev.Timestamp)

		resultVector = append(resultVector, Sample{
			Metric: dropMetricName(samples.Metric),
			Point:  Point{V: slope*duration + intercept, T: ev.Timestamp},
		})
	}
	return resultVector
}

// === histogram_quantile(k ValueTypeScalar, Vector ValueTypeVector) Vector ===
func funcHistogramQuantile(ev *evaluator, args Expressions) Value {
	q := ev.evalFloat(args[0])
	inVec := ev.evalVector(args[1])

	outVec := Vector{}
	signatureToMetricWithBuckets := map[uint64]*metricWithBuckets{}
	for _, el := range inVec {
		upperBound, err := strconv.ParseFloat(
			el.Metric.Get(model.BucketLabel), 64,
		)
		if err != nil {
			// Oops, no bucket label or malformed label value. Skip.
			// TODO(beorn7): Issue a warning somehow.
			continue
		}
		hash := hashWithoutLabels(el.Metric, excludedLabels...)

		mb, ok := signatureToMetricWithBuckets[hash]
		if !ok {
			el.Metric = labels.NewBuilder(el.Metric).
				Del(labels.BucketLabel, labels.MetricName).
				Labels()

			mb = &metricWithBuckets{el.Metric, nil}
			signatureToMetricWithBuckets[hash] = mb
		}
		mb.buckets = append(mb.buckets, bucket{upperBound, el.V})
	}

	for _, mb := range signatureToMetricWithBuckets {
		outVec = append(outVec, Sample{
			Metric: mb.metric,
			Point:  Point{V: bucketQuantile(q, mb.buckets), T: ev.Timestamp},
		})
	}

	return outVec
}

// === resets(Matrix ValueTypeMatrix) Vector ===
func funcResets(ev *evaluator, args Expressions) Value {
	in := ev.evalMatrix(args[0])
	out := make(Vector, 0, len(in))

	for _, samples := range in {
		resets := 0
		prev := samples.Points[0].V
		for _, sample := range samples.Points[1:] {
			current := sample.V
			if current < prev {
				resets++
			}
			prev = current
		}

		out = append(out, Sample{
			Metric: dropMetricName(samples.Metric),
			Point:  Point{V: float64(resets), T: ev.Timestamp},
		})
	}
	return out
}

// === changes(Matrix ValueTypeMatrix) Vector ===
func funcChanges(ev *evaluator, args Expressions) Value {
	in := ev.evalMatrix(args[0])
	out := make(Vector, 0, len(in))

	for _, samples := range in {
		changes := 0
		prev := samples.Points[0].V
		for _, sample := range samples.Points[1:] {
			current := sample.V
			if current != prev && !(math.IsNaN(float64(current)) && math.IsNaN(float64(prev))) {
				changes++
			}
			prev = current
		}

		out = append(out, Sample{
			Metric: dropMetricName(samples.Metric),
			Point:  Point{V: float64(changes), T: ev.Timestamp},
		})
	}
	return out
}

// === label_replace(Vector ValueTypeVector, dst_label, replacement, src_labelname, regex ValueTypeString) Vector ===
func funcLabelReplace(ev *evaluator, args Expressions) Value {
	var (
		vector   = ev.evalVector(args[0])
		dst      = ev.evalString(args[1]).V
		repl     = ev.evalString(args[2]).V
		src      = ev.evalString(args[3]).V
		regexStr = ev.evalString(args[4]).V
	)

	regex, err := regexp.Compile("^(?:" + regexStr + ")$")
	if err != nil {
		ev.errorf("invalid regular expression in label_replace(): %s", regexStr)
	}
	if !model.LabelNameRE.MatchString(string(dst)) {
		ev.errorf("invalid destination label name in label_replace(): %s", dst)
	}

	outSet := make(map[uint64]struct{}, len(vector))
	for i := range vector {
		el := &vector[i]

		srcVal := el.Metric.Get(src)
		indexes := regex.FindStringSubmatchIndex(srcVal)
		// If there is no match, no replacement should take place.
		if indexes == nil {
			continue
		}
		res := regex.ExpandString([]byte{}, repl, srcVal, indexes)

		lb := labels.NewBuilder(el.Metric).Del(dst)
		if len(res) > 0 {
			lb.Set(dst, string(res))
		}
		el.Metric = lb.Labels()

		h := el.Metric.Hash()
		if _, ok := outSet[h]; ok {
			ev.errorf("duplicated label set in output of label_replace(): %s", el.Metric)
		} else {
			outSet[h] = struct{}{}
		}
	}

	return vector
}

// === Vector(s Scalar) Vector ===
func funcVector(ev *evaluator, args Expressions) Value {
	return Vector{
		Sample{
			Metric: labels.Labels{},
			Point:  Point{V: ev.evalFloat(args[0]), T: ev.Timestamp},
		},
	}
}

// === label_join(vector model.ValVector, dest_labelname, separator, src_labelname...) Vector ===
func funcLabelJoin(ev *evaluator, args Expressions) Value {
	var (
		vector    = ev.evalVector(args[0])
		dst       = ev.evalString(args[1]).V
		sep       = ev.evalString(args[2]).V
		srcLabels = make([]string, len(args)-3)
	)
	for i := 3; i < len(args); i++ {
		src := ev.evalString(args[i]).V
		if !model.LabelName(src).IsValid() {
			ev.errorf("invalid source label name in label_join(): %s", src)
		}
		srcLabels[i-3] = src
	}

	if !model.LabelName(dst).IsValid() {
		ev.errorf("invalid destination label name in label_join(): %s", dst)
	}

	outSet := make(map[uint64]struct{}, len(vector))
	for i := range vector {
		el := &vector[i]

		srcVals := make([]string, len(srcLabels))
		for i, src := range srcLabels {
			srcVals[i] = el.Metric.Get(src)
		}

		lb := labels.NewBuilder(el.Metric)

		strval := strings.Join(srcVals, sep)
		if strval == "" {
			lb.Del(dst)
		} else {
			lb.Set(dst, strval)
		}

		el.Metric = lb.Labels()
		h := el.Metric.Hash()

		if _, exists := outSet[h]; exists {
			ev.errorf("duplicated label set in output of label_join(): %s", el.Metric)
		} else {
			outSet[h] = struct{}{}
		}
	}
	return vector
}

// Common code for date related functions.
func dateWrapper(ev *evaluator, args Expressions, f func(time.Time) float64) Value {
	var v Vector
	if len(args) == 0 {
<<<<<<< HEAD
		v = Vector{
			Sample{
				Metric: labels.Labels{},
				Point:  Point{V: float64(ev.Timestamp) / 1000},
=======
		v = vector{
			&sample{
				Metric:    metric.Metric{},
				Value:     model.SampleValue(ev.Timestamp.Unix()),
				Timestamp: ev.Timestamp,
>>>>>>> 29fff1ec
			},
		}
	} else {
		v = ev.evalVector(args[0])
	}
	for i := range v {
		el := &v[i]

		el.Metric = dropMetricName(el.Metric)
		t := time.Unix(int64(el.V), 0).UTC()
		el.V = f(t)
	}
	return v
}

// === days_in_month(v Vector) Scalar ===
func funcDaysInMonth(ev *evaluator, args Expressions) Value {
	return dateWrapper(ev, args, func(t time.Time) float64 {
		return float64(32 - time.Date(t.Year(), t.Month(), 32, 0, 0, 0, 0, time.UTC).Day())
	})
}

// === day_of_month(v Vector) Scalar ===
func funcDayOfMonth(ev *evaluator, args Expressions) Value {
	return dateWrapper(ev, args, func(t time.Time) float64 {
		return float64(t.Day())
	})
}

// === day_of_week(v Vector) Scalar ===
func funcDayOfWeek(ev *evaluator, args Expressions) Value {
	return dateWrapper(ev, args, func(t time.Time) float64 {
		return float64(t.Weekday())
	})
}

// === hour(v Vector) Scalar ===
func funcHour(ev *evaluator, args Expressions) Value {
	return dateWrapper(ev, args, func(t time.Time) float64 {
		return float64(t.Hour())
	})
}

// === minute(v Vector) Scalar ===
func funcMinute(ev *evaluator, args Expressions) Value {
	return dateWrapper(ev, args, func(t time.Time) float64 {
		return float64(t.Minute())
	})
}

// === month(v Vector) Scalar ===
func funcMonth(ev *evaluator, args Expressions) Value {
	return dateWrapper(ev, args, func(t time.Time) float64 {
		return float64(t.Month())
	})
}

// === year(v Vector) Scalar ===
func funcYear(ev *evaluator, args Expressions) Value {
	return dateWrapper(ev, args, func(t time.Time) float64 {
		return float64(t.Year())
	})
}

var functions = map[string]*Function{
	"abs": {
		Name:       "abs",
		ArgTypes:   []ValueType{ValueTypeVector},
		ReturnType: ValueTypeVector,
		Call:       funcAbs,
	},
	"absent": {
		Name:       "absent",
		ArgTypes:   []ValueType{ValueTypeVector},
		ReturnType: ValueTypeVector,
		Call:       funcAbsent,
	},
	"avg_over_time": {
		Name:       "avg_over_time",
		ArgTypes:   []ValueType{ValueTypeMatrix},
		ReturnType: ValueTypeVector,
		Call:       funcAvgOverTime,
	},
	"ceil": {
		Name:       "ceil",
		ArgTypes:   []ValueType{ValueTypeVector},
		ReturnType: ValueTypeVector,
		Call:       funcCeil,
	},
	"changes": {
		Name:       "changes",
		ArgTypes:   []ValueType{ValueTypeMatrix},
		ReturnType: ValueTypeVector,
		Call:       funcChanges,
	},
	"clamp_max": {
		Name:       "clamp_max",
		ArgTypes:   []ValueType{ValueTypeVector, ValueTypeScalar},
		ReturnType: ValueTypeVector,
		Call:       funcClampMax,
	},
	"clamp_min": {
		Name:       "clamp_min",
		ArgTypes:   []ValueType{ValueTypeVector, ValueTypeScalar},
		ReturnType: ValueTypeVector,
		Call:       funcClampMin,
	},
	"count_over_time": {
		Name:       "count_over_time",
		ArgTypes:   []ValueType{ValueTypeMatrix},
		ReturnType: ValueTypeVector,
		Call:       funcCountOverTime,
	},
	"count_scalar": {
		Name:       "count_scalar",
		ArgTypes:   []ValueType{ValueTypeVector},
		ReturnType: ValueTypeScalar,
		Call:       funcCountScalar,
	},
	"days_in_month": {
		Name:       "days_in_month",
		ArgTypes:   []ValueType{ValueTypeVector},
		Variadic:   1,
		ReturnType: ValueTypeVector,
		Call:       funcDaysInMonth,
	},
	"day_of_month": {
		Name:       "day_of_month",
		ArgTypes:   []ValueType{ValueTypeVector},
		Variadic:   1,
		ReturnType: ValueTypeVector,
		Call:       funcDayOfMonth,
	},
	"day_of_week": {
		Name:       "day_of_week",
		ArgTypes:   []ValueType{ValueTypeVector},
		Variadic:   1,
		ReturnType: ValueTypeVector,
		Call:       funcDayOfWeek,
	},
	"delta": {
		Name:       "delta",
		ArgTypes:   []ValueType{ValueTypeMatrix},
		ReturnType: ValueTypeVector,
		Call:       funcDelta,
	},
	"deriv": {
		Name:       "deriv",
		ArgTypes:   []ValueType{ValueTypeMatrix},
		ReturnType: ValueTypeVector,
		Call:       funcDeriv,
	},
	"drop_common_labels": {
		Name:       "drop_common_labels",
		ArgTypes:   []ValueType{ValueTypeVector},
		ReturnType: ValueTypeVector,
		Call:       funcDropCommonLabels,
	},
	"exp": {
		Name:       "exp",
		ArgTypes:   []ValueType{ValueTypeVector},
		ReturnType: ValueTypeVector,
		Call:       funcExp,
	},
	"floor": {
		Name:       "floor",
		ArgTypes:   []ValueType{ValueTypeVector},
		ReturnType: ValueTypeVector,
		Call:       funcFloor,
	},
	"histogram_quantile": {
		Name:       "histogram_quantile",
		ArgTypes:   []ValueType{ValueTypeScalar, ValueTypeVector},
		ReturnType: ValueTypeVector,
		Call:       funcHistogramQuantile,
	},
	"holt_winters": {
		Name:       "holt_winters",
		ArgTypes:   []ValueType{ValueTypeMatrix, ValueTypeScalar, ValueTypeScalar},
		ReturnType: ValueTypeVector,
		Call:       funcHoltWinters,
	},
	"hour": {
		Name:       "hour",
		ArgTypes:   []ValueType{ValueTypeVector},
		Variadic:   1,
		ReturnType: ValueTypeVector,
		Call:       funcHour,
	},
	"idelta": {
		Name:       "idelta",
		ArgTypes:   []ValueType{ValueTypeMatrix},
		ReturnType: ValueTypeVector,
		Call:       funcIdelta,
	},
	"increase": {
		Name:       "increase",
		ArgTypes:   []ValueType{ValueTypeMatrix},
		ReturnType: ValueTypeVector,
		Call:       funcIncrease,
	},
	"irate": {
		Name:       "irate",
		ArgTypes:   []ValueType{ValueTypeMatrix},
		ReturnType: ValueTypeVector,
		Call:       funcIrate,
	},
	"label_replace": {
		Name:       "label_replace",
		ArgTypes:   []ValueType{ValueTypeVector, ValueTypeString, ValueTypeString, ValueTypeString, ValueTypeString},
		ReturnType: ValueTypeVector,
		Call:       funcLabelReplace,
	},
	"label_join": {
		Name:       "label_join",
		ArgTypes:   []ValueType{ValueTypeVector, ValueTypeString, ValueTypeString, ValueTypeString},
		Variadic:   -1,
		ReturnType: ValueTypeVector,
		Call:       funcLabelJoin,
	},
	"ln": {
		Name:       "ln",
		ArgTypes:   []ValueType{ValueTypeVector},
		ReturnType: ValueTypeVector,
		Call:       funcLn,
	},
	"log10": {
		Name:       "log10",
		ArgTypes:   []ValueType{ValueTypeVector},
		ReturnType: ValueTypeVector,
		Call:       funcLog10,
	},
	"log2": {
		Name:       "log2",
		ArgTypes:   []ValueType{ValueTypeVector},
		ReturnType: ValueTypeVector,
		Call:       funcLog2,
	},
	"max_over_time": {
		Name:       "max_over_time",
		ArgTypes:   []ValueType{ValueTypeMatrix},
		ReturnType: ValueTypeVector,
		Call:       funcMaxOverTime,
	},
	"min_over_time": {
		Name:       "min_over_time",
		ArgTypes:   []ValueType{ValueTypeMatrix},
		ReturnType: ValueTypeVector,
		Call:       funcMinOverTime,
	},
	"minute": {
		Name:       "minute",
		ArgTypes:   []ValueType{ValueTypeVector},
		Variadic:   1,
		ReturnType: ValueTypeVector,
		Call:       funcMinute,
	},
	"month": {
		Name:       "month",
		ArgTypes:   []ValueType{ValueTypeVector},
		Variadic:   1,
		ReturnType: ValueTypeVector,
		Call:       funcMonth,
	},
	"predict_linear": {
		Name:       "predict_linear",
		ArgTypes:   []ValueType{ValueTypeMatrix, ValueTypeScalar},
		ReturnType: ValueTypeVector,
		Call:       funcPredictLinear,
	},
	"quantile_over_time": {
		Name:       "quantile_over_time",
		ArgTypes:   []ValueType{ValueTypeScalar, ValueTypeMatrix},
		ReturnType: ValueTypeVector,
		Call:       funcQuantileOverTime,
	},
	"rate": {
		Name:       "rate",
		ArgTypes:   []ValueType{ValueTypeMatrix},
		ReturnType: ValueTypeVector,
		Call:       funcRate,
	},
	"resets": {
		Name:       "resets",
		ArgTypes:   []ValueType{ValueTypeMatrix},
		ReturnType: ValueTypeVector,
		Call:       funcResets,
	},
	"round": {
		Name:       "round",
		ArgTypes:   []ValueType{ValueTypeVector, ValueTypeScalar},
		Variadic:   1,
		ReturnType: ValueTypeVector,
		Call:       funcRound,
	},
	"scalar": {
		Name:       "scalar",
		ArgTypes:   []ValueType{ValueTypeVector},
		ReturnType: ValueTypeScalar,
		Call:       funcScalar,
	},
	"sort": {
		Name:       "sort",
		ArgTypes:   []ValueType{ValueTypeVector},
		ReturnType: ValueTypeVector,
		Call:       funcSort,
	},
	"sort_desc": {
		Name:       "sort_desc",
		ArgTypes:   []ValueType{ValueTypeVector},
		ReturnType: ValueTypeVector,
		Call:       funcSortDesc,
	},
	"sqrt": {
		Name:       "sqrt",
		ArgTypes:   []ValueType{ValueTypeVector},
		ReturnType: ValueTypeVector,
		Call:       funcSqrt,
	},
	"stddev_over_time": {
		Name:       "stddev_over_time",
		ArgTypes:   []ValueType{ValueTypeMatrix},
		ReturnType: ValueTypeVector,
		Call:       funcStddevOverTime,
	},
	"stdvar_over_time": {
		Name:       "stdvar_over_time",
		ArgTypes:   []ValueType{ValueTypeMatrix},
		ReturnType: ValueTypeVector,
		Call:       funcStdvarOverTime,
	},
	"sum_over_time": {
		Name:       "sum_over_time",
		ArgTypes:   []ValueType{ValueTypeMatrix},
		ReturnType: ValueTypeVector,
		Call:       funcSumOverTime,
	},
	"time": {
		Name:       "time",
		ArgTypes:   []ValueType{},
		ReturnType: ValueTypeScalar,
		Call:       funcTime,
	},
	"timestamp": {
		Name:       "timestamp",
		ArgTypes:   []ValueType{ValueTypeVector},
		ReturnType: ValueTypeVector,
		Call:       funcTimestamp,
	},
	"vector": {
		Name:       "vector",
		ArgTypes:   []ValueType{ValueTypeScalar},
		ReturnType: ValueTypeVector,
		Call:       funcVector,
	},
	"year": {
		Name:       "year",
		ArgTypes:   []ValueType{ValueTypeVector},
		Variadic:   1,
		ReturnType: ValueTypeVector,
		Call:       funcYear,
	},
}

// getFunction returns a predefined Function object for the given name.
func getFunction(name string) (*Function, bool) {
	function, ok := functions[name]
	return function, ok
}

type vectorByValueHeap Vector

func (s vectorByValueHeap) Len() int {
	return len(s)
}

func (s vectorByValueHeap) Less(i, j int) bool {
	if math.IsNaN(float64(s[i].V)) {
		return true
	}
	return s[i].V < s[j].V
}

func (s vectorByValueHeap) Swap(i, j int) {
	s[i], s[j] = s[j], s[i]
}

func (s *vectorByValueHeap) Push(x interface{}) {
	*s = append(*s, *(x.(*Sample)))
}

func (s *vectorByValueHeap) Pop() interface{} {
	old := *s
	n := len(old)
	el := old[n-1]
	*s = old[0 : n-1]
	return el
}

type vectorByReverseValueHeap Vector

func (s vectorByReverseValueHeap) Len() int {
	return len(s)
}

func (s vectorByReverseValueHeap) Less(i, j int) bool {
	if math.IsNaN(float64(s[i].V)) {
		return true
	}
	return s[i].V > s[j].V
}

func (s vectorByReverseValueHeap) Swap(i, j int) {
	s[i], s[j] = s[j], s[i]
}

func (s *vectorByReverseValueHeap) Push(x interface{}) {
	*s = append(*s, *(x.(*Sample)))
}

func (s *vectorByReverseValueHeap) Pop() interface{} {
	old := *s
	n := len(old)
	el := old[n-1]
	*s = old[0 : n-1]
	return el
}<|MERGE_RESOLUTION|>--- conflicted
+++ resolved
@@ -935,18 +935,10 @@
 func dateWrapper(ev *evaluator, args Expressions, f func(time.Time) float64) Value {
 	var v Vector
 	if len(args) == 0 {
-<<<<<<< HEAD
 		v = Vector{
 			Sample{
 				Metric: labels.Labels{},
-				Point:  Point{V: float64(ev.Timestamp) / 1000},
-=======
-		v = vector{
-			&sample{
-				Metric:    metric.Metric{},
-				Value:     model.SampleValue(ev.Timestamp.Unix()),
-				Timestamp: ev.Timestamp,
->>>>>>> 29fff1ec
+				Point:  Point{V: float64(ev.Timestamp) / 1000, T: ev.Timestamp},
 			},
 		}
 	} else {
