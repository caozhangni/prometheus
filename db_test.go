--- conflicted
+++ resolved
@@ -559,7 +559,6 @@
 	require.Equal(t, values, []string{"labelvalue"})
 }
 
-<<<<<<< HEAD
 func TestTombstoneClean(t *testing.T) {
 	numSamples := int64(10)
 
@@ -609,7 +608,8 @@
 		q, err := db.Querier(0, numSamples)
 		require.NoError(t, err)
 
-		res := q.Select(labels.NewEqualMatcher("a", "b"))
+		res, err := q.Select(labels.NewEqualMatcher("a", "b"))
+		require.NoError(t, err)
 
 		expSamples := make([]sample, 0, len(c.remaint))
 		for _, ts := range c.remaint {
@@ -645,10 +645,11 @@
 		}
 
 		for _, b := range db.blocks {
-			Equals(t, 0, len(b.tombstones))
-		}
-	}
-=======
+			Equals(t, emptyTombstoneReader, b.tombstones)
+		}
+	}
+}
+
 func TestDB_Retention(t *testing.T) {
 	tmpdir, _ := ioutil.TempDir("", "test")
 	defer os.RemoveAll(tmpdir)
@@ -704,5 +705,4 @@
 	Assert(t, changes, "there should be changes")
 	Equals(t, 1, len(db.blocks))
 	Equals(t, int64(100), db.blocks[0].meta.MaxTime) // To verify its the right block.
->>>>>>> 24ff293d
 }