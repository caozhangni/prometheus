# Changelog

## unreleased

<<<<<<< HEAD
* [BUGFIX] Clamp functions: Ignore any points with native histograms. #15169
=======
* [CHANGE] Scraping: Remove implicit fallback to the Prometheus text format in case of invalid/missing Content-Type and fail the scrape instead. Add ability to specify a `fallback_scrape_protocol` in the scrape config. #15136
* [CHANGE] Remote-write: default enable_http2 to false. #15219
* [CHANGE] Scraping: normalize "le" and "quantile" label values upon ingestion. #15164
* [CHANGE] Scraping: config `scrape_classic_histograms` was renamed to `always_scrape_classic_histograms`. #15178
* [CHANGE] Config: remove expand-external-labels flag, expand external labels env vars by default. #14657
* [CHANGE] Disallow configuring AM with the v1 api. #13883
* [ENHANCEMENT] Scraping, rules: handle targets reappearing, or rules moving group, when out-of-order is enabled. #14710
* [ENHANCEMENT] Tools: add debug printouts to promtool rules unit testing #15196
* [ENHANCEMENT] Scraping: support Created-Timestamp feature on native histograms. #14694
* [BUGFIX] PromQL: Fix stddev+stdvar aggregations to always ignore native histograms. #14941
* [BUGFIX] PromQL: Fix stddev+stdvar aggregations to treat Infinity consistently. #14941
* [BUGFIX] OTLP receiver: Preserve colons when generating metric names in suffix adding mode (this mode is always enabled, unless one uses Prometheus as a library). #15251
>>>>>>> 0f0deb77

## 3.0.0-beta.1 / 2024-10-09

* [CHANGE] regexp `.` now matches all characters (performance improvement). #14505
* [CHANGE] `holt_winters` is now called `double_exponential_smoothing` and moves behind the [experimental-promql-functions feature flag](https://prometheus.io/docs/prometheus/latest/feature_flags/#experimental-promql-functions). #14930
* [CHANGE] API: The OTLP receiver endpoint can now be enabled using `--web.enable-otlp-receiver` instead of `--enable-feature=otlp-write-receiver`. #14894
* [CHANGE] Prometheus will not add or remove port numbers from the target address. `no-default-scrape-port` feature flag removed. #14160
* [CHANGE] Logging: the format of log lines has changed a little, along with the adoption of Go's Structured Logging package. #14906
* [CHANGE] Don't create extra `_created` timeseries if feature-flag `created-timestamp-zero-ingestion' is enabled. #14738
* [CHANGE] Float literals and time durations being the same is now a stable fetaure. #15111
* [ENHANCEMENT] UI: Many fixes and improvements. #14898, #14899, #14907, #14908, #14912, #14913, #14914, #14931, #14940, #14945, #14946, #14972, #14981, #14982, #14994, #15096
* [ENHANCEMENT] UI: Web UI now displays notifications, e.g. when starting up and shutting down. #15082
* [ENHANCEMENT] PromQL: Introduce exponential interpolation for native histograms. #14677
* [ENHANCEMENT] TSDB: Add support for ingestion of out-of-order native histogram samples. #14850, #14546
* [ENHANCEMENT] Alerts: remove metrics for removed Alertmanagers. #13909
* [ENHANCEMENT] Kubernetes SD: Support sidecar containers in endpoint discovery. #14929
* [ENHANCEMENT] Consul SD: Support catalog filters. #11224
* [PERF] TSDB: Parallelize deletion of postings after head compaction. #14975
* [PERF] TSDB: Chunk encoding: shorten some write sequences. #14932
* [PERF] TSDB: Grow postings by doubling. #14721
* [PERF] Relabeling: Optimize adding a constant label pair. #12180
* [BUGFIX] Scraping: Unit was missing when using protobuf format. #15095
* [BUGFIX] PromQL: Only return "possible non-counter" annotation when `rate` returns points. #14910
* [BUGFIX] TSDB: Chunks could have one unnecessary zero byte at the end. #14854
* [BUGFIX] "superfluous response.WriteHeader call" messages in log. #14884
* [BUGFIX] PromQL: Unary negation of native histograms. #14821
* [BUGFIX] PromQL: Handle stale marker in native histogram series (e.g. if series goes away and comes back). #15025
* [BUGFIX] Autoreload: Reload invalid yaml files. #14947

## 3.0.0-beta.0 / 2024-09-05

Release 3.0.0-beta.0 includes new features such as a brand new UI and UTF-8 support enabled by default. As a new major version, several breaking changes are introduced. The breaking changes are mainly around the removal of deprecated feature flags and CLI arguments, and the full list can be found below. Most users should be able to try this release out of the box without any configuration changes.

As is traditional with a beta release, we do **not** recommend users install 3.0.0-beta on critical production systems, but we do want everyone to test it out and find bugs.

* [CHANGE] UI: The old web UI has been replaced by a completely new one that is less cluttered and adds a few new features (PromLens-style tree view, better metrics explorer, "Explain" tab). However, it is still missing some features of the old UI (notably, exemplar display and heatmaps). To switch back to the old UI, you can use the feature flag `--enable-feature=old-ui` for the time being. #14872
* [CHANGE] PromQL: Range selectors and the lookback delta are now left-open, i.e. a sample coinciding with the lower time limit is excluded rather than included. #13904
* [CHANGE] Kubernetes SD: Remove support for `discovery.k8s.io/v1beta1` API version of EndpointSlice. This version is no longer served as of Kubernetes v1.25. #14365
* [CHANGE] Kubernetes SD: Remove support for `networking.k8s.io/v1beta1` API version of Ingress. This version is no longer served as of Kubernetes v1.22. #14365
* [CHANGE] UTF-8: Enable UTF-8 support by default. Prometheus now allows all UTF-8 characters in metric and label names. The corresponding `utf8-name` feature flag has been removed. #14705
* [CHANGE] Console: Remove example files for the console feature. Users can continue using the console feature by supplying their own JavaScript and templates. #14807
* [CHANGE] SD: Enable the new service discovery manager by default. This SD manager does not restart unchanged discoveries upon reloading. This makes reloads faster and reduces pressure on service discoveries' sources. The corresponding `new-service-discovery-manager` feature flag has been removed. #14770
* [CHANGE] Agent mode has been promoted to stable. The feature flag `agent` has been removed. To run Prometheus in Agent mode, use the new `--agent` cmdline arg instead. #14747
* [CHANGE] Remove deprecated `remote-write-receiver`,`promql-at-modifier`, and `promql-negative-offset` feature flags. #13456, #14526
* [CHANGE] Remove deprecated `storage.tsdb.allow-overlapping-blocks`, `alertmanager.timeout`, and `storage.tsdb.retention` flags. #14640, #14643
* [ENHANCEMENT] Move AM discovery page from "Monitoring status" to "Server status". #14875
* [FEATURE] Support config reload automatically - feature flag `auto-reload-config`. #14769
* [BUGFIX] Scrape: Do not override target parameter labels with config params. #11029

## 2.55.1 / 2024-01-04

* [BUGFIX] `round()` function did not remove `__name__` label. #15250

## 2.55.0 / 2024-10-22

* [FEATURE] PromQL: Add experimental `info` function. #14495
* [FEATURE] Support UTF-8 characters in label names - feature flag `utf8-names`. #14482, #14880, #14736, #14727
* [FEATURE] Scraping: Add the ability to set custom `http_headers` in config. #14817
* [FEATURE] Scraping: Support feature flag `created-timestamp-zero-ingestion` in OpenMetrics. #14356, #14815
* [FEATURE] Scraping: `scrape_failure_log_file` option to log failures to a file. #14734
* [FEATURE] OTLP receiver: Optional promotion of resource attributes to series labels. #14200
* [FEATURE] Remote-Write: Support Google Cloud Monitoring authorization. #14346
* [FEATURE] Promtool: `tsdb create-blocks` new option to add labels. #14403
* [FEATURE] Promtool: `promtool test` adds `--junit` flag to format results. #14506
* [FEATURE] TSDB: Add `delayed-compaction` feature flag, for people running many Prometheus to randomize timing. #12532
* [ENHANCEMENT] OTLP receiver: Warn on exponential histograms with zero count and non-zero sum. #14706
* [ENHANCEMENT] OTLP receiver: Interrupt translation on context cancellation/timeout. #14612
* [ENHANCEMENT] Remote Read client: Enable streaming remote read if the server supports it. #11379
* [ENHANCEMENT] Remote-Write: Don't reshard if we haven't successfully sent a sample since last update. #14450
* [ENHANCEMENT] PromQL: Delay deletion of `__name__` label to the end of the query evaluation. This is **experimental** and enabled under the feature-flag `promql-delayed-name-removal`. #14477
* [ENHANCEMENT] PromQL: Experimental `sort_by_label` and `sort_by_label_desc` sort by all labels when label is equal. #14655, #14985
* [ENHANCEMENT] PromQL: Clarify error message logged when Go runtime panic occurs during query evaluation. #14621
* [ENHANCEMENT] PromQL: Use Kahan summation for better accuracy in `avg` and `avg_over_time`. #14413
* [ENHANCEMENT] Tracing: Improve PromQL tracing, including showing the operation performed for aggregates, operators, and calls. #14816
* [ENHANCEMENT] API: Support multiple listening addresses. #14665
* [ENHANCEMENT] TSDB: Backward compatibility with upcoming index v3. #14934
* [PERF] TSDB: Query in-order and out-of-order series together. #14354, #14693, #14714, #14831, #14874, #14948, #15120
* [PERF] TSDB: Streamline reading of overlapping out-of-order head chunks. #14729
* [BUGFIX] PromQL: make sort_by_label stable. #14985
* [BUGFIX] SD: Fix dropping targets (with feature flag `new-service-discovery-manager`). #13147
* [BUGFIX] SD: Stop storing stale targets (with feature flag `new-service-discovery-manager`). #13622
* [BUGFIX] Scraping: exemplars could be dropped in protobuf scraping. #14810
* [BUGFIX] Remote-Write: fix metadata sending for experimental Remote-Write V2. #14766
* [BUGFIX] Remote-Write: Return 4xx not 5xx when timeseries has duplicate label. #14716
* [BUGFIX] Experimental Native Histograms: many fixes for incorrect results, panics, warnings. #14513, #14575, #14598, #14609, #14611, #14771, #14821
* [BUGFIX] TSDB: Only count unknown record types in `record_decode_failures_total` metric. #14042

## 2.54.1 / 2024-08-27

* [BUGFIX] Scraping: allow multiple samples on same series, with explicit timestamps. #14685
* [BUGFIX] Docker SD: fix crash in `match_first_network` mode when container is reconnected to a new network. #14654
* [BUGFIX] PromQL: fix experimental native histograms getting corrupted due to vector selector bug in range queries. #14538
* [BUGFIX] PromQL: fix experimental native histogram counter reset detection on stale samples. #14514
* [BUGFIX] PromQL: fix native histograms getting corrupted due to vector selector bug in range queries. #14605

## 2.54.0 / 2024-08-09

Release 2.54 brings a release candidate of a major new version of [Remote Write: 2.0](https://prometheus.io/docs/specs/remote_write_spec_2_0/).
This is experimental at this time and may still change.
Remote-write v2 is enabled by default, but can be disabled via feature-flag `web.remote-write-receiver.accepted-protobuf-messages`.

* [CHANGE] Remote-Write: `highest_timestamp_in_seconds` and `queue_highest_sent_timestamp_seconds` metrics now initialized to 0. #14437
* [CHANGE] API: Split warnings from info annotations in API response. #14327
* [FEATURE] Remote-Write: Version 2.0 experimental, plus metadata in WAL via feature flag `metadata-wal-records` (defaults on). #14395,#14427,#14444
* [FEATURE] PromQL: add limitk() and limit_ratio() aggregation operators. #12503
* [ENHANCEMENT] PromQL: Accept underscores in literal numbers, e.g. 1_000_000 for 1 million. #12821
* [ENHANCEMENT] PromQL: float literal numbers and durations are now interchangeable (experimental). Example: `time() - my_timestamp > 10m`. #9138
* [ENHANCEMENT] PromQL: use Kahan summation for sum(). #14074,#14362
* [ENHANCEMENT] PromQL (experimental native histograms): Optimize `histogram_count` and `histogram_sum` functions. #14097
* [ENHANCEMENT] TSDB: Better support for out-of-order experimental native histogram samples. #14438
* [ENHANCEMENT] TSDB: Optimise seek within index. #14393
* [ENHANCEMENT] TSDB: Optimise deletion of stale series. #14307
* [ENHANCEMENT] TSDB: Reduce locking to optimise adding and removing series. #13286,#14286
* [ENHANCEMENT] TSDB: Small optimisation: streamline special handling for out-of-order data. #14396,#14584
* [ENHANCEMENT] Regexps: Optimize patterns with multiple prefixes. #13843,#14368
* [ENHANCEMENT] Regexps: Optimize patterns containing multiple literal strings. #14173
* [ENHANCEMENT] AWS SD: expose Primary IPv6 addresses as __meta_ec2_primary_ipv6_addresses. #14156
* [ENHANCEMENT] Docker SD: add MatchFirstNetwork for containers with multiple networks. #10490
* [ENHANCEMENT] OpenStack SD: Use `flavor.original_name` if available. #14312
* [ENHANCEMENT] UI (experimental native histograms): more accurate representation. #13680,#14430
* [ENHANCEMENT] Agent: `out_of_order_time_window` config option now applies to agent. #14094
* [ENHANCEMENT] Notifier: Send any outstanding Alertmanager notifications when shutting down. #14290
* [ENHANCEMENT] Rules: Add label-matcher support to Rules API. #10194
* [ENHANCEMENT] HTTP API: Add url to message logged on error while sending response. #14209
* [BUGFIX] TSDB: Exclude OOO chunks mapped after compaction starts (introduced by #14396). #14584
* [BUGFIX] CLI: escape `|` characters when generating docs. #14420
* [BUGFIX] PromQL (experimental native histograms): Fix some binary operators between native histogram values. #14454
* [BUGFIX] TSDB: LabelNames API could fail during compaction. #14279
* [BUGFIX] TSDB: Fix rare issue where pending OOO read can be left dangling if creating querier fails. #14341
* [BUGFIX] TSDB: fix check for context cancellation in LabelNamesFor. #14302
* [BUGFIX] Rules: Fix rare panic on reload. #14366
* [BUGFIX] Config: In YAML marshalling, do not output a regexp field if it was never set. #14004
* [BUGFIX] Remote-Write: reject samples with future timestamps. #14304
* [BUGFIX] Remote-Write: Fix data corruption in remote write if max_sample_age is applied. #14078
* [BUGFIX] Notifier: Fix Alertmanager discovery not updating under heavy load. #14174
* [BUGFIX] Regexes: some Unicode characters were not matched by case-insensitive comparison. #14170,#14299
* [BUGFIX] Remote-Read: Resolve occasional segmentation fault on query. #14515

## 2.53.1 / 2024-07-10

Fix a bug which would drop samples in remote-write if the sending flow stalled
for longer than it takes to write one "WAL segment". How long this takes depends on the size
of your Prometheus; as a rough guide with 10 million series it is about 2-3 minutes.

* [BUGFIX] Remote-write: stop dropping samples in catch-up #14446

## 2.53.0 / 2024-06-16

This release changes the default for GOGC, the Go runtime control for the trade-off between excess memory use and CPU usage. We have found that Prometheus operates with minimal additional CPU usage, but greatly reduced memory by adjusting the upstream Go default from 100 to 75.

* [CHANGE] Rules: Execute 1 query instead of N (where N is the number of alerts within alert rule) when restoring alerts. #13980 #14048
* [CHANGE] Runtime: Change GOGC threshold from 100 to 75 #14176 #14285
* [FEATURE] Rules: Add new option `query_offset` for each rule group via rule group configuration file and `rule_query_offset` as part of the global configuration to have more resilience for remote write delays. #14061 #14216 #14273
* [ENHANCEMENT] Rules: Add `rule_group_last_restore_duration_seconds` metric to measure the time it takes to restore a rule group. #13974
* [ENHANCEMENT] OTLP: Improve remote write format translation performance by using label set hashes for metric identifiers instead of string based ones. #14006 #13991
* [ENHANCEMENT] TSDB: Optimize querying with regexp matchers. #13620
* [BUGFIX] OTLP: Don't generate target_info unless there are metrics and at least one identifying label is defined. #13991
* [BUGFIX] Scrape: Do no try to ingest native histograms when the native histograms feature is turned off. This happened when protobuf scrape was enabled by for example the created time feature. #13987
* [BUGFIX] Scaleway SD: Use the instance's public IP if no private IP is available as the `__address__` meta label. #13941
* [BUGFIX] Query logger: Do not leak file descriptors on error. #13948
* [BUGFIX] TSDB: Let queries with heavy regex matches be cancelled and not use up the CPU. #14096 #14103 #14118 #14199
* [BUGFIX] API: Do not warn if result count is equal to the limit, only when exceeding the limit for the series, label-names and label-values APIs. #14116
* [BUGFIX] TSDB: Fix head stats and hooks when replaying a corrupted snapshot. #14079

## 2.52.1 / 2024-05-29

* [BUGFIX] Linode SD: Fix partial fetch when discovery would return more than 500 elements. #14141

## 2.52.0 / 2024-05-07

* [CHANGE] TSDB: Fix the predicate checking for blocks which are beyond the retention period to include the ones right at the retention boundary. #9633
* [FEATURE] Kubernetes SD: Add a new metric `prometheus_sd_kubernetes_failures_total` to track failed requests to Kubernetes API. #13554
* [FEATURE] Kubernetes SD: Add node and zone metadata labels when using the endpointslice role. #13935
* [FEATURE] Azure SD/Remote Write: Allow usage of Azure authorization SDK. #13099
* [FEATURE] Alerting: Support native histogram templating. #13731
* [FEATURE] Linode SD: Support IPv6 range discovery and region filtering. #13774
* [ENHANCEMENT] PromQL: Performance improvements for queries with regex matchers. #13461
* [ENHANCEMENT] PromQL: Performance improvements when using aggregation operators. #13744
* [ENHANCEMENT] PromQL: Validate label_join destination label. #13803
* [ENHANCEMENT] Scrape: Increment `prometheus_target_scrapes_sample_duplicate_timestamp_total` metric on duplicated series during one scrape. #12933
* [ENHANCEMENT] TSDB: Many improvements in performance. #13742 #13673 #13782
* [ENHANCEMENT] TSDB: Pause regular block compactions if the head needs to be compacted (prioritize head as it increases memory consumption). #13754
* [ENHANCEMENT] Observability: Improved logging during signal handling termination. #13772
* [ENHANCEMENT] Observability: All log lines for drop series use "num_dropped" key consistently. #13823
* [ENHANCEMENT] Observability: Log chunk snapshot and mmapped chunk replay duration during WAL replay. #13838
* [ENHANCEMENT] Observability: Log if the block is being created from WBL during compaction. #13846
* [BUGFIX] PromQL: Fix inaccurate sample number statistic when querying histograms. #13667
* [BUGFIX] PromQL: Fix `histogram_stddev` and `histogram_stdvar` for cases where the histogram has negative buckets. #13852
* [BUGFIX] PromQL: Fix possible duplicated label name and values in a metric result for specific queries. #13845
* [BUGFIX] Scrape: Fix setting native histogram schema factor during scrape. #13846
* [BUGFIX] TSDB: Fix counting of histogram samples when creating WAL checkpoint stats. #13776
* [BUGFIX] TSDB: Fix cases of compacting empty heads. #13755
* [BUGFIX] TSDB: Count float histograms in WAL checkpoint. #13844
* [BUGFIX] Remote Read: Fix memory leak due to broken requests. #13777
* [BUGFIX] API: Stop building response for `/api/v1/series/` when the API request was cancelled. #13766
* [BUGFIX] promtool: Fix panic on `promtool tsdb analyze --extended` when no native histograms are present. #13976

## 2.51.2 / 2024-04-09

Bugfix release.

[BUGFIX] Notifier: could hang when using relabeling on alerts #13861

## 2.51.1 / 2024-03-27

Bugfix release.

* [BUGFIX] PromQL: Re-instate validation of label_join destination label #13803
* [BUGFIX] Scraping (experimental native histograms): Fix handling of the min bucket factor on sync of targets #13846
* [BUGFIX] PromQL: Some queries could return the same series twice (library use only) #13845

## 2.51.0 / 2024-03-18

This version is built with Go 1.22.1.

There is a new optional build tag "dedupelabels", which should reduce memory consumption (#12304).
It is off by default; there will be an optional alternative image to try it out.

* [CHANGE] Scraping: Do experimental timestamp alignment even if tolerance is bigger than 1% of scrape interval #13624, #13737
* [FEATURE] Alerting: Relabel rules for AlertManagerConfig; allows routing alerts to different alertmanagers #12551, #13735
* [FEATURE] API: add limit param to series, label-names and label-values APIs #13396
* [FEATURE] UI (experimental native histograms): Add native histogram chart to Table view #13658
* [FEATURE] Promtool: Add a "tsdb dump-openmetrics" to dump in OpenMetrics format. #13194
* [FEATURE] PromQL (experimental native histograms): Add histogram_avg function #13467
* [ENHANCEMENT] Rules: Evaluate independent rules concurrently #12946, #13527
* [ENHANCEMENT] Scraping (experimental native histograms): Support exemplars #13488
* [ENHANCEMENT] Remote Write: Disable resharding during active retry backoffs #13562
* [ENHANCEMENT] Observability: Add native histograms to latency/duration metrics #13681
* [ENHANCEMENT] Observability: Add 'type' label to prometheus_tsdb_head_out_of_order_samples_appended_total #13607
* [ENHANCEMENT] API: Faster generation of targets into JSON #13469, #13484
* [ENHANCEMENT] Scraping, API: Use faster compression library #10782
* [ENHANCEMENT] OpenTelemetry: Performance improvements in OTLP parsing #13627
* [ENHANCEMENT] PromQL: Optimisations to reduce CPU and memory #13448, #13536
* [BUGFIX] PromQL: Constrain extrapolation in rate() to half of sample interval #13725
* [BUGFIX] Remote Write: Stop slowing down when a new WAL segment is created #13583, #13628
* [BUGFIX] PromQL: Fix wrongly scoped range vectors with @ modifier #13559
* [BUGFIX] Kubernetes SD: Pod status changes were not discovered by Endpoints service discovery #13337
* [BUGFIX] Azure SD: Fix 'error: parameter virtualMachineScaleSetName cannot be empty' (#13702)
* [BUGFIX] Remote Write: Fix signing for AWS sigv4 transport #13497
* [BUGFIX] Observability: Exemplars emitted by Prometheus use "trace_id" not "traceID" #13589

## 2.50.1 / 2024-02-26

* [BUGFIX] API: Fix metadata API using wrong field names. #13633

## 2.50.0 / 2024-02-22

* [CHANGE] Remote Write: Error `storage.ErrTooOldSample` is now generating HTTP error 400 instead of HTTP error 500. #13335
* [FEATURE] Remote Write: Drop old inmemory samples. Activated using the config entry `sample_age_limit`. #13002
* [FEATURE] **Experimental**: Add support for ingesting zeros as created timestamps. (enabled under the feature-flag `created-timestamp-zero-ingestion`). #12733 #13279
* [FEATURE] Promtool: Add `analyze` histograms command. #12331
* [FEATURE] TSDB/compaction: Add a way to enable overlapping compaction. #13282 #13393 #13398
* [FEATURE] Add automatic memory limit handling. Activated using the feature flag. `auto-gomemlimit` #13395
* [ENHANCEMENT] Promtool: allow specifying multiple matchers in `promtool tsdb dump`. #13296
* [ENHANCEMENT] PromQL: Restore more efficient version of `NewPossibleNonCounterInfo` annotation. #13022
* [ENHANCEMENT] Kuma SD: Extend configuration to allow users to specify client ID. #13278
* [ENHANCEMENT] PromQL: Use natural sort in `sort_by_label` and `sort_by_label_desc`. This is **experimental**. #13411
* [ENHANCEMENT] Native Histograms: support `native_histogram_min_bucket_factor` in scrape_config. #13222
* [ENHANCEMENT] Native Histograms: Issue warning if histogramRate is applied to the wrong kind of histogram. #13392
* [ENHANCEMENT] TSDB: Make transaction isolation data structures smaller. #13015
* [ENHANCEMENT] TSDB/postings: Optimize merge using Loser Tree. #12878
* [ENHANCEMENT] TSDB: Simplify internal series delete function. #13261
* [ENHANCEMENT] Agent: Performance improvement by making the global hash lookup table smaller. #13262
* [ENHANCEMENT] PromQL: faster execution of metric functions, e.g. abs(), rate() #13446
* [ENHANCEMENT] TSDB: Optimize label values with matchers by taking shortcuts. #13426
* [ENHANCEMENT] Kubernetes SD: Check preconditions earlier and avoid unnecessary checks or iterations in kube_sd. #13408
* [ENHANCEMENT] Promtool: Improve visibility for `promtool test rules` with JSON colored formatting. #13342
* [ENHANCEMENT] Consoles: Exclude iowait and steal from CPU Utilisation. #9593
* [ENHANCEMENT] Various improvements and optimizations on Native Histograms. #13267, #13215, #13276 #13289, #13340
* [BUGFIX] Scraping: Fix quality value in HTTP Accept header. #13313
* [BUGFIX] UI: Fix usage of the function `time()` that was crashing. #13371
* [BUGFIX] Azure SD: Fix SD crashing when it finds a VM scale set. #13578

## 2.49.1 / 2024-01-15

* [BUGFIX] TSDB: Fixed a wrong `q=` value in scrape accept header #13313

## 2.49.0 / 2024-01-15

* [FEATURE] Promtool: Add `--run` flag promtool test rules command. #12206
* [FEATURE] SD: Add support for `NS` records to DNS SD. #13219
* [FEATURE] UI: Add heatmap visualization setting in the Graph tab, useful histograms. #13096 #13371
* [FEATURE] Scraping: Add `scrape_config.enable_compression` (default true) to disable gzip compression when scraping the target. #13166
* [FEATURE] PromQL: Add a `promql-experimental-functions` feature flag containing some new experimental PromQL functions. #13103 NOTE: More experimental functions might be added behind the same feature flag in the future. Added functions:
  * Experimental `mad_over_time` (median absolute deviation around the median) function. #13059
  * Experimental `sort_by_label` and `sort_by_label_desc` functions allowing sorting returned series by labels. #11299
* [FEATURE] SD: Add `__meta_linode_gpus` label to Linode SD. #13097
* [FEATURE] API: Add `exclude_alerts` query parameter to `/api/v1/rules` to only return recording rules. #12999
* [FEATURE] TSDB: --storage.tsdb.retention.time flag value is now exposed as a `prometheus_tsdb_retention_limit_seconds` metric. #12986
* [FEATURE] Scraping: Add ability to specify priority of scrape protocols to accept during scrape (e.g. to scrape Prometheus proto format for certain jobs). This can be changed by setting `global.scrape_protocols` and `scrape_config.scrape_protocols`. #12738
* [ENHANCEMENT] Scraping: Automated handling of scraping histograms that violate `scrape_config.native_histogram_bucket_limit` setting. #13129
* [ENHANCEMENT] Scraping: Optimized memory allocations when scraping. #12992
* [ENHANCEMENT] SD: Added cache for Azure SD to avoid rate-limits. #12622
* [ENHANCEMENT] TSDB: Various improvements to OOO exemplar scraping. E.g. allowing ingestion of exemplars with the same timestamp, but with different labels. #13021
* [ENHANCEMENT] API: Optimize `/api/v1/labels` and `/api/v1/label/<label_name>/values` when 1 set of matchers are used. #12888
* [ENHANCEMENT] TSDB: Various optimizations for TSDB block index, head mmap chunks and WAL, reducing latency and memory allocations (improving API calls, compaction queries etc). #12997 #13058 #13056 #13040
* [ENHANCEMENT] PromQL: Optimize memory allocations and latency when querying float histograms. #12954
* [ENHANCEMENT] Rules: Instrument TraceID in log lines for rule evaluations. #13034
* [ENHANCEMENT] PromQL: Optimize memory allocations in query_range calls. #13043
* [ENHANCEMENT] Promtool: unittest interval now defaults to evaluation_intervals when not set. #12729
* [BUGFIX] SD: Fixed Azure SD public IP reporting #13241
* [BUGFIX] API: Fix inaccuracies in posting cardinality statistics. #12653
* [BUGFIX] PromQL: Fix inaccuracies of `histogram_quantile` with classic histograms. #13153
* [BUGFIX] TSDB: Fix rare fails or inaccurate queries with OOO samples. #13115
* [BUGFIX] TSDB: Fix rare panics on append commit when exemplars are used. #13092
* [BUGFIX] TSDB: Fix exemplar WAL storage, so remote write can send/receive samples before exemplars. #13113
* [BUGFIX] Mixins: Fix `url` filter on remote write dashboards. #10721
* [BUGFIX] PromQL/TSDB: Various fixes to float histogram operations. #12891 #12977 #12609 #13190 #13189 #13191 #13201 #13212 #13208
* [BUGFIX] Promtool: Fix int32 overflow issues for 32-bit architectures. #12978
* [BUGFIX] SD: Fix Azure VM Scale Set NIC issue. #13283

## 2.48.1 / 2023-12-07

* [BUGFIX] TSDB: Make the wlog watcher read segments synchronously when not tailing. #13224
* [BUGFIX] Agent: Participate in notify calls (fixes slow down in remote write handling introduced in 2.45). #13223

## 2.48.0 / 2023-11-16

* [CHANGE] Remote-write: respect Retry-After header on 5xx errors. #12677
* [FEATURE] Alerting: Add AWS SigV4 authentication support for Alertmanager endpoints. #12774
* [FEATURE] Promtool: Add support for histograms in the TSDB dump command. #12775
* [FEATURE] PromQL: Add warnings (and annotations) to PromQL query results. #12152 #12982 #12988 #13012
* [FEATURE] Remote-write: Add Azure AD OAuth authentication support for remote write requests. #12572
* [ENHANCEMENT] Remote-write: Add a header to count retried remote write requests. #12729
* [ENHANCEMENT] TSDB: Improve query performance by re-using iterator when moving between series. #12757
* [ENHANCEMENT] UI: Move /targets page discovered labels to expandable section #12824
* [ENHANCEMENT] TSDB: Optimize WBL loading by not sending empty buffers over channel. #12808
* [ENHANCEMENT] TSDB: Reply WBL mmap markers concurrently. #12801
* [ENHANCEMENT] Promtool: Add support for specifying series matchers in the TSDB analyze command. #12842
* [ENHANCEMENT] PromQL: Prevent Prometheus from overallocating memory on subquery with large amount of steps. #12734
* [ENHANCEMENT] PromQL: Add warning when monotonicity is forced in the input to histogram_quantile. #12931
* [ENHANCEMENT] Scraping: Optimize sample appending by reducing garbage. #12939
* [ENHANCEMENT] Storage: Reduce memory allocations in queries that merge series sets. #12938
* [ENHANCEMENT] UI: Show group interval in rules display. #12943
* [ENHANCEMENT] Scraping: Save memory when scraping by delaying creation of buffer. #12953
* [ENHANCEMENT] Agent: Allow ingestion of out-of-order samples. #12897
* [ENHANCEMENT] Promtool: Improve support for native histograms in TSDB analyze command. #12869
* [ENHANCEMENT] Scraping: Add configuration option for tracking staleness of scraped timestamps. #13060
* [BUGFIX] SD: Ensure that discovery managers are properly canceled. #10569
* [BUGFIX] TSDB: Fix PostingsForMatchers race with creating new series. #12558
* [BUGFIX] TSDB: Fix handling of explicit counter reset header in histograms. #12772
* [BUGFIX] SD: Validate HTTP client configuration in HTTP, EC2, Azure, Uyuni, PuppetDB, and Lightsail SDs. #12762 #12811 #12812 #12815 #12814 #12816
* [BUGFIX] TSDB: Fix counter reset edgecases causing native histogram panics. #12838
* [BUGFIX] TSDB: Fix duplicate sample detection at chunk size limit. #12874
* [BUGFIX] Promtool: Fix errors not being reported in check rules command. #12715
* [BUGFIX] TSDB: Avoid panics reported in logs when head initialization takes a long time. #12876
* [BUGFIX] TSDB: Ensure that WBL is repaired when possible. #12406
* [BUGFIX] Storage: Fix crash caused by incorrect mixed samples handling. #13055
* [BUGFIX] TSDB: Fix compactor failures by adding min time to histogram chunks. #13062

## 2.47.1 / 2023-10-04

* [BUGFIX] Fix duplicate sample detection at chunk size limit #12874

## 2.47.0 / 2023-09-06

This release adds an experimental OpenTelemetry (OTLP) Ingestion feature,
and also new setting `keep_dropped_targets` to limit the amount of dropped
targets held in memory. This defaults to 0 meaning 'no limit', so we encourage
users with large Prometheus to try setting a limit such as 100.

* [FEATURE] Web: Add OpenTelemetry (OTLP) Ingestion endpoint. #12571 #12643
* [FEATURE] Scraping: Optionally limit detail on dropped targets, to save memory. #12647
* [ENHANCEMENT] TSDB: Write head chunks to disk in the background to reduce blocking. #11818
* [ENHANCEMENT] PromQL: Speed up aggregate and function queries. #12682
* [ENHANCEMENT] PromQL: More efficient evaluation of query with `timestamp()`. #12579
* [ENHANCEMENT] API: Faster streaming of Labels to JSON. #12598
* [ENHANCEMENT] Agent: Memory pooling optimisation. #12651
* [ENHANCEMENT] TSDB: Prevent storage space leaks due to terminated snapshots on shutdown. #12664
* [ENHANCEMENT] Histograms: Refactoring and optimisations. #12352 #12584 #12596 #12711 #12054
* [ENHANCEMENT] Histograms: Add `histogram_stdvar` and `histogram_stddev` functions. #12614
* [ENHANCEMENT] Remote-write: add http.resend_count tracing attribute. #12676
* [ENHANCEMENT] TSDB: Support native histograms in snapshot on shutdown. #12722
* [BUGFIX] TSDB/Agent: ensure that new series get written to WAL on rollback. #12592
* [BUGFIX] Scraping: fix infinite loop on exemplar in protobuf format. #12737

## 2.46.0 / 2023-07-25

* [FEATURE] Promtool: Add PromQL format and label matcher set/delete commands to promtool. #11411
* [FEATURE] Promtool: Add push metrics command. #12299
* [ENHANCEMENT] Promtool: Read from stdin if no filenames are provided in check rules. #12225
* [ENHANCEMENT] Hetzner SD: Support larger ID's that will be used by Hetzner in September. #12569
* [ENHANCEMENT] Kubernetes SD: Add more labels for endpointslice and endpoints role. #10914
* [ENHANCEMENT] Kubernetes SD: Do not add pods to target group if the PodIP status is not set. #11642
* [ENHANCEMENT] OpenStack SD: Include instance image ID in labels. #12502
* [ENHANCEMENT] Remote Write receiver: Validate the metric names and labels. #11688
* [ENHANCEMENT] Web: Initialize `prometheus_http_requests_total` metrics with `code` label set to `200`. #12472
* [ENHANCEMENT] TSDB: Add Zstandard compression option for wlog. #11666
* [ENHANCEMENT] TSDB: Support native histograms in snapshot on shutdown. #12258
* [ENHANCEMENT] Labels: Avoid compiling regexes that are literal. #12434
* [BUGFIX] Histograms: Fix parsing of float histograms without zero bucket. #12577
* [BUGFIX] Histograms: Fix scraping native and classic histograms missing some histograms. #12554
* [BUGFIX] Histograms: Enable ingestion of multiple exemplars per sample. 12557
* [BUGFIX] File SD: Fix path handling in File-SD watcher to allow directory monitoring on Windows. #12488
* [BUGFIX] Linode SD: Cast `InstanceSpec` values to `int64` to avoid overflows on 386 architecture. #12568
* [BUGFIX] PromQL Engine: Include query parsing in active-query tracking. #12418
* [BUGFIX] TSDB: Handle TOC parsing failures. #10623

## 2.45.0 / 2023-06-23

This release is a LTS (Long-Term Support) release of Prometheus and will
receive security, documentation and bugfix patches for at least 12 months.
Please read more about our LTS release cycle at
<https://prometheus.io/docs/introduction/release-cycle/>.

* [FEATURE] API: New limit parameter to limit the number of items returned by `/api/v1/status/tsdb` endpoint. #12336
* [FEATURE] Config: Add limits to global config. #12126
* [FEATURE] Consul SD: Added support for `path_prefix`. #12372
* [FEATURE] Native histograms: Add option to scrape both classic and native histograms. #12350
* [FEATURE] Native histograms: Added support for two more arithmetic operators `avg_over_time` and `sum_over_time`. #12262
* [FEATURE] Promtool: When providing the block id, only one block will be loaded and analyzed. #12031
* [FEATURE] Remote-write: New Azure ad configuration to support remote writing directly to Azure Monitor workspace. #11944
* [FEATURE] TSDB: Samples per chunk are now configurable with flag `storage.tsdb.samples-per-chunk`. By default set to its former value 120. #12055
* [ENHANCEMENT] Native histograms: bucket size can now be limited to avoid scrape fails. #12254
* [ENHANCEMENT] TSDB: Dropped series are now deleted from the WAL sooner. #12297
* [BUGFIX] Native histograms: ChunkSeries iterator now checks if a new sample can be appended to the open chunk. #12185
* [BUGFIX] Native histograms: Fix Histogram Appender `Appendable()` segfault. #12357
* [BUGFIX] Native histograms: Fix setting reset header to gauge histograms in seriesToChunkEncoder. #12329
* [BUGFIX] TSDB: Tombstone intervals are not modified after Get() call. #12245
* [BUGFIX] TSDB: Use path/filepath to set the WAL directory. #12349

## 2.44.0 / 2023-05-13

This version is built with Go tag `stringlabels`, to use the smaller data
structure for Labels that was optional in the previous release. For more
details about this code change see #10991.

* [CHANGE] Remote-write: Raise default samples per send to 2,000. #12203
* [FEATURE] Remote-read: Handle native histograms. #12085, #12192
* [FEATURE] Promtool: Health and readiness check of prometheus server in CLI. #12096
* [FEATURE] PromQL: Add `query_samples_total` metric, the total number of samples loaded by all queries. #12251
* [ENHANCEMENT] Storage: Optimise buffer used to iterate through samples. #12326
* [ENHANCEMENT] Scrape: Reduce memory allocations on target labels. #12084
* [ENHANCEMENT] PromQL: Use faster heap method for `topk()` / `bottomk()`. #12190
* [ENHANCEMENT] Rules API: Allow filtering by rule name. #12270
* [ENHANCEMENT] Native Histograms: Various fixes and improvements. #11687, #12264, #12272
* [ENHANCEMENT] UI: Search of scraping pools is now case-insensitive. #12207
* [ENHANCEMENT] TSDB: Add an affirmative log message for successful WAL repair. #12135
* [BUGFIX] TSDB: Block compaction failed when shutting down. #12179
* [BUGFIX] TSDB: Out-of-order chunks could be ignored if the write-behind log was deleted. #12127

## 2.43.1 / 2023-05-03

* [BUGFIX] Labels: `Set()` after `Del()` would be ignored, which broke some relabeling rules. #12322

## 2.43.0 / 2023-03-21

We are working on some performance improvements in Prometheus, which are only
built into Prometheus when compiling it using the Go tag `stringlabels`
(therefore they are not shipped in the default binaries). It uses a data
structure for labels that uses a single string to hold all the label/values,
resulting in a smaller heap size and some speedups in most cases. We would like
to encourage users who are interested in these improvements to help us measure
the gains on their production architecture. We are providing release artefacts
`2.43.0+stringlabels` and Docker images tagged `v2.43.0-stringlabels` with those
improvements for testing. #10991

* [FEATURE] Promtool: Add HTTP client configuration to query commands. #11487
* [FEATURE] Scrape: Add `scrape_config_files` to include scrape configs from different files. #12019
* [FEATURE] HTTP client: Add `no_proxy` to exclude URLs from proxied requests. #12098
* [FEATURE] HTTP client: Add `proxy_from_environment` to read proxies from env variables. #12098
* [ENHANCEMENT] API: Add support for setting lookback delta per query via the API. #12088
* [ENHANCEMENT] API: Change HTTP status code from 503/422 to 499 if a request is canceled. #11897
* [ENHANCEMENT] Scrape: Allow exemplars for all metric types. #11984
* [ENHANCEMENT] TSDB: Add metrics for head chunks and WAL folders size. #12013
* [ENHANCEMENT] TSDB: Automatically remove incorrect snapshot with index that is ahead of WAL. #11859
* [ENHANCEMENT] TSDB: Improve Prometheus parser error outputs to be more comprehensible. #11682
* [ENHANCEMENT] UI: Scope `group by` labels to metric in autocompletion. #11914
* [BUGFIX] Scrape: Fix `prometheus_target_scrape_pool_target_limit` metric not set before reloading. #12002
* [BUGFIX] TSDB: Correctly update `prometheus_tsdb_head_chunks_removed_total` and `prometheus_tsdb_head_chunks` metrics when reading WAL. #11858
* [BUGFIX] TSDB: Use the correct unit (seconds) when recording out-of-order append deltas in the `prometheus_tsdb_sample_ooo_delta` metric. #12004

## 2.42.0 / 2023-01-31

This release comes with a bunch of feature coverage for native histograms and breaking changes.

If you are trying native histograms already, we recommend you remove the `wal` directory when upgrading.
Because the old WAL record for native histograms is not backward compatible in v2.42.0, this will lead to some data loss for the latest data.

Additionally, if you scrape "float histograms" or use recording rules on native histograms in v2.42.0 (which writes float histograms),
it is a one-way street since older versions do not support float histograms.

* [CHANGE] **breaking** TSDB: Changed WAL record format for the experimental native histograms. #11783
* [FEATURE] Add 'keep_firing_for' field to alerting rules. #11827
* [FEATURE] Promtool: Add support of selecting timeseries for TSDB dump. #11872
* [ENHANCEMENT] Agent: Native histogram support. #11842
* [ENHANCEMENT] Rules: Support native histograms in recording rules. #11838
* [ENHANCEMENT] SD: Add container ID as a meta label for pod targets for Kubernetes. #11844
* [ENHANCEMENT] SD: Add VM size label to azure service discovery. #11650
* [ENHANCEMENT] Support native histograms in federation. #11830
* [ENHANCEMENT] TSDB: Add gauge histogram support. #11783 #11840 #11814
* [ENHANCEMENT] TSDB/Scrape: Support FloatHistogram that represents buckets as float64 values. #11522 #11817 #11716
* [ENHANCEMENT] UI: Show individual scrape pools on /targets page. #11142

## 2.41.0 / 2022-12-20

* [FEATURE] Relabeling: Add `keepequal` and `dropequal` relabel actions. #11564
* [FEATURE] Add support for HTTP proxy headers. #11712
* [ENHANCEMENT] Reload private certificates when changed on disk. #11685
* [ENHANCEMENT] Add `max_version` to specify maximum TLS version in `tls_config`. #11685
* [ENHANCEMENT] Add `goos` and `goarch` labels to `prometheus_build_info`. #11685
* [ENHANCEMENT] SD: Add proxy support for EC2 and LightSail SDs #11611
* [ENHANCEMENT] SD: Add new metric `prometheus_sd_file_watcher_errors_total`. #11066
* [ENHANCEMENT] Remote Read: Use a pool to speed up marshalling. #11357
* [ENHANCEMENT] TSDB: Improve handling of tombstoned chunks in iterators. #11632
* [ENHANCEMENT] TSDB: Optimize postings offset table reading. #11535
* [BUGFIX] Scrape: Validate the metric name, label names, and label values after relabeling. #11074
* [BUGFIX] Remote Write receiver and rule manager: Fix error handling. #11727

## 2.40.7 / 2022-12-14

* [BUGFIX] Use Windows native DNS resolver. #11704
* [BUGFIX] TSDB: Fix queries involving negative buckets of native histograms. #11699

## 2.40.6 / 2022-12-09

* [SECURITY] Security upgrade from go and upstream dependencies that include
  security fixes to the net/http and os packages. #11691

## 2.40.5 / 2022-12-01

* [BUGFIX] TSDB: Fix queries involving native histograms due to improper reset of iterators. #11643

## 2.40.4 / 2022-11-29

* [SECURITY] Fix basic authentication bypass vulnerability (CVE-2022-46146). GHSA-4v48-4q5m-8vx4

## 2.40.3 / 2022-11-23

* [BUGFIX] TSDB: Fix compaction after a deletion is called. #11623

## 2.40.2 / 2022-11-16

* [BUGFIX] UI: Fix black-on-black metric name color in dark mode. #11572

## 2.40.1 / 2022-11-09

* [BUGFIX] TSDB: Fix alignment for atomic int64 for 32 bit architecture. #11547
* [BUGFIX] Scrape: Fix accept headers. #11552

## 2.40.0 / 2022-11-08

This release introduces an experimental, native way of representing and storing histograms.

It can be enabled in Prometheus via `--enable-feature=native-histograms` to accept native histograms.
Enabling native histograms will also switch the preferred exposition format to protobuf.

To instrument your application with native histograms, use the `main` branch of `client_golang` (this will change for the final release when v1.14.0 of client_golang will be out), and set the `NativeHistogramBucketFactor` in your `HistogramOpts` (`1.1` is a good starting point).
Your existing histograms won't switch to native histograms until `NativeHistogramBucketFactor` is set.

* [FEATURE] Add **experimental** support for native histograms. Enable with the flag `--enable-feature=native-histograms`. #11447
* [FEATURE] SD: Add service discovery for OVHcloud. #10802
* [ENHANCEMENT] Kubernetes SD: Use protobuf encoding. #11353
* [ENHANCEMENT] TSDB: Use golang.org/x/exp/slices for improved sorting speed. #11054 #11318 #11380
* [ENHANCEMENT] Consul SD: Add enterprise admin partitions. Adds `__meta_consul_partition` label. Adds `partition` config in `consul_sd_config`. #11482
* [BUGFIX] API: Fix API error codes for `/api/v1/labels` and `/api/v1/series`. #11356

## 2.39.2 / 2022-11-09

* [BUGFIX] TSDB: Fix alignment for atomic int64 for 32 bit architecture. #11547

## 2.39.1 / 2022-10-07

* [BUGFIX] Rules: Fix notifier relabel changing the labels on active alerts. #11427

## 2.39.0 / 2022-10-05

* [FEATURE] **experimental** TSDB: Add support for ingesting out-of-order samples. This is configured via `out_of_order_time_window` field in the config file; check config file docs for more info. #11075
* [ENHANCEMENT] API: `/-/healthy` and `/-/ready` API calls now also respond to a `HEAD` request on top of existing `GET` support. #11160
* [ENHANCEMENT] PuppetDB SD: Add `__meta_puppetdb_query` label. #11238
* [ENHANCEMENT] AWS EC2 SD: Add `__meta_ec2_region` label. #11326
* [ENHANCEMENT] AWS Lightsail SD: Add `__meta_lightsail_region` label. #11326
* [ENHANCEMENT] Scrape: Optimise relabeling by re-using memory. #11147
* [ENHANCEMENT] TSDB: Improve WAL replay timings. #10973 #11307 #11319
* [ENHANCEMENT] TSDB: Optimise memory by not storing unnecessary data in the memory. #11280 #11288 #11296
* [ENHANCEMENT] TSDB: Allow overlapping blocks by default. `--storage.tsdb.allow-overlapping-blocks` now has no effect. #11331
* [ENHANCEMENT] UI: Click to copy label-value pair from query result to clipboard. #11229
* [BUGFIX] TSDB: Turn off isolation for Head compaction to fix a memory leak. #11317
* [BUGFIX] TSDB: Fix 'invalid magic number 0' error on Prometheus startup. #11338
* [BUGFIX] PromQL: Properly close file descriptor when logging unfinished queries. #11148
* [BUGFIX] Agent: Fix validation of flag options and prevent WAL from growing more than desired. #9876

## 2.38.0 / 2022-08-16

* [FEATURE]: Web: Add a `/api/v1/format_query` HTTP API endpoint that allows pretty-formatting PromQL expressions. #11036 #10544 #11005
* [FEATURE]: UI: Add support for formatting PromQL expressions in the UI. #11039
* [FEATURE]: DNS SD: Support MX records for discovering targets. #10099
* [FEATURE]: Templates: Add `toTime()` template function that allows converting sample timestamps to Go `time.Time` values. #10993
* [ENHANCEMENT]: Kubernetes SD: Add `__meta_kubernetes_service_port_number` meta label indicating the service port number. #11002 #11053
* [ENHANCEMENT]: Kubernetes SD: Add `__meta_kubernetes_pod_container_image` meta label indicating the container image. #11034 #11146
* [ENHANCEMENT]: PromQL: When a query panics, also log the query itself alongside the panic message. #10995
* [ENHANCEMENT]: UI: Tweak colors in the dark theme to improve the contrast ratio. #11068
* [ENHANCEMENT]: Web: Speed up calls to `/api/v1/rules` by avoiding locks and using atomic types instead. #10858
* [ENHANCEMENT]: Scrape: Add a `no-default-scrape-port` feature flag, which omits or removes any default HTTP (`:80`) or HTTPS (`:443`) ports in the target's scrape address. #9523
* [BUGFIX]: TSDB: In the WAL watcher metrics, expose the `type="exemplar"` label instead of `type="unknown"` for exemplar records. #11008
* [BUGFIX]: TSDB: Fix race condition around allocating series IDs during chunk snapshot loading. #11099

## 2.37.0 / 2022-07-14

This release is a LTS (Long-Term Support) release of Prometheus and will
receive security, documentation and bugfix patches for at least 6 months.
Please read more about our LTS release cycle at
<https://prometheus.io/docs/introduction/release-cycle/>.

Following data loss by users due to lack of unified buffer cache in OpenBSD, we
will no longer release Prometheus upstream for OpenBSD until a proper solution is
found. #8799

* [FEATURE] Nomad SD: New service discovery for Nomad built-in service discovery. #10915
* [ENHANCEMENT] Kubernetes SD: Allow attaching node labels for endpoint role. #10759
* [ENHANCEMENT] PromQL: Optimise creation of signature with/without labels. #10667
* [ENHANCEMENT] TSDB: Memory optimizations. #10873 #10874
* [ENHANCEMENT] TSDB: Reduce sleep time when reading WAL. #10859 #10878
* [ENHANCEMENT] OAuth2: Add appropriate timeouts and User-Agent header. #11020
* [BUGFIX] Alerting: Fix Alertmanager targets not being updated when alerts were queued. #10948
* [BUGFIX] Hetzner SD: Make authentication files relative to Prometheus config file. #10813
* [BUGFIX] Promtool: Fix `promtool check config` not erroring properly on failures. #10952
* [BUGFIX] Scrape: Keep relabeled scrape interval and timeout on reloads. #10916
* [BUGFIX] TSDB: Don't increment `prometheus_tsdb_compactions_failed_total` when context is canceled. #10772
* [BUGFIX] TSDB: Fix panic if series is not found when deleting series. #10907
* [BUGFIX] TSDB: Increase `prometheus_tsdb_mmap_chunk_corruptions_total` on out of sequence errors. #10406
* [BUGFIX] Uyuni SD: Make authentication files relative to Prometheus configuration file and fix default configuration values. #10813

## 2.36.2 / 2022-06-20

* [BUGFIX] Fix serving of static assets like fonts and favicon. #10888

## 2.36.1 / 2022-06-09

* [BUGFIX] promtool: Add --lint-fatal option. #10840

## 2.36.0 / 2022-05-30

* [FEATURE] Add lowercase and uppercase relabel action. #10641
* [FEATURE] SD: Add IONOS Cloud integration. #10514
* [FEATURE] SD: Add Vultr integration. #10714
* [FEATURE] SD: Add Linode SD failure count metric. #10673
* [FEATURE] Add prometheus_ready metric. #10682
* [ENHANCEMENT] Add stripDomain to template function. #10475
* [ENHANCEMENT] UI: Enable active search through dropped targets. #10668
* [ENHANCEMENT] promtool: support matchers when querying label values. #10727
* [ENHANCEMENT] Add agent mode identifier. #9638
* [BUGFIX] Changing TotalQueryableSamples from int to int64. #10549
* [BUGFIX] tsdb/agent: Ignore duplicate exemplars. #10595
* [BUGFIX] TSDB: Fix chunk overflow appending samples at a variable rate. #10607
* [BUGFIX] Stop rule manager before TSDB is stopped. #10680

## 2.35.0 / 2022-04-21

This Prometheus release is built with go1.18, which contains two noticeable changes related to TLS:

1. [TLS 1.0 and 1.1 disabled by default client-side](https://go.dev/doc/go1.18#tls10).
Prometheus users can override this with the `min_version` parameter of [tls_config](https://prometheus.io/docs/prometheus/latest/configuration/configuration/#tls_config).
2. [Certificates signed with the SHA-1 hash function are rejected](https://go.dev/doc/go1.18#sha1). This doesn't apply to self-signed root certificates.

* [CHANGE] TSDB: Delete `*.tmp` WAL files when Prometheus starts. #10317
* [CHANGE] promtool: Add new flag `--lint` (enabled by default) for the commands `check rules` and `check config`, resulting in a new exit code (`3`) for linter errors. #10435
* [FEATURE] Support for automatically setting the variable `GOMAXPROCS` to the container CPU limit. Enable with the flag `--enable-feature=auto-gomaxprocs`. #10498
* [FEATURE] PromQL: Extend statistics with total and peak number of samples in a query. Additionally, per-step statistics are available with  --enable-feature=promql-per-step-stats and using `stats=all` in the query API.
Enable with the flag `--enable-feature=per-step-stats`. #10369
* [ENHANCEMENT] Prometheus is built with Go 1.18. #10501
* [ENHANCEMENT] TSDB: more efficient sorting of postings read from WAL at startup. #10500
* [ENHANCEMENT] Azure SD: Add metric to track Azure SD failures. #10476
* [ENHANCEMENT] Azure SD: Add an optional `resource_group` configuration. #10365
* [ENHANCEMENT] Kubernetes SD: Support `discovery.k8s.io/v1` `EndpointSlice` (previously only `discovery.k8s.io/v1beta1` `EndpointSlice` was supported). #9570
* [ENHANCEMENT] Kubernetes SD: Allow attaching node metadata to discovered pods. #10080
* [ENHANCEMENT] OAuth2: Support for using a proxy URL to fetch OAuth2 tokens. #10492
* [ENHANCEMENT] Configuration: Add the ability to disable HTTP2. #10492
* [ENHANCEMENT] Config: Support overriding minimum TLS version. #10610
* [BUGFIX] Kubernetes SD: Explicitly include gcp auth from k8s.io. #10516
* [BUGFIX] Fix OpenMetrics parser to sort uppercase labels correctly. #10510
* [BUGFIX] UI: Fix scrape interval and duration tooltip not showing on target page. #10545
* [BUGFIX] Tracing/GRPC: Set TLS credentials only when insecure is false. #10592
* [BUGFIX] Agent: Fix ID collision when loading a WAL with multiple segments. #10587
* [BUGFIX] Remote-write: Fix a deadlock between Batch and flushing the queue. #10608

## 2.34.0 / 2022-03-15

* [CHANGE] UI: Classic UI removed. #10208
* [CHANGE] Tracing: Migrate from Jaeger to OpenTelemetry based tracing. #9724, #10203, #10276
* [ENHANCEMENT] TSDB: Disable the chunk write queue by default and allow configuration with the experimental flag `--storage.tsdb.head-chunks-write-queue-size`. #10425
* [ENHANCEMENT] HTTP SD: Add a failure counter. #10372
* [ENHANCEMENT] Azure SD: Set Prometheus User-Agent on requests. #10209
* [ENHANCEMENT] Uyuni SD: Reduce the number of logins to Uyuni. #10072
* [ENHANCEMENT] Scrape: Log when an invalid media type is encountered during a scrape. #10186
* [ENHANCEMENT] Scrape: Accept application/openmetrics-text;version=1.0.0 in addition to version=0.0.1. #9431
* [ENHANCEMENT] Remote-read: Add an option to not use external labels as selectors for remote read. #10254
* [ENHANCEMENT] UI: Optimize the alerts page and add a search bar. #10142
* [ENHANCEMENT] UI: Improve graph colors that were hard to see. #10179
* [ENHANCEMENT] Config: Allow escaping of `$` with `$$` when using environment variables with external labels. #10129
* [BUGFIX] PromQL: Properly return an error from histogram_quantile when metrics have the same labelset. #10140
* [BUGFIX] UI: Fix bug that sets the range input to the resolution. #10227
* [BUGFIX] TSDB: Fix a query panic when `memory-snapshot-on-shutdown` is enabled. #10348
* [BUGFIX] Parser: Specify type in metadata parser errors. #10269
* [BUGFIX] Scrape: Fix label limit changes not applying. #10370

## 2.33.5 / 2022-03-08

The binaries published with this release are built with Go1.17.8 to avoid [CVE-2022-24921](https://cve.mitre.org/cgi-bin/cvename.cgi?name=CVE-2022-24921).

* [BUGFIX] Remote-write: Fix deadlock between adding to queue and getting batch. #10395

## 2.33.4 / 2022-02-22

* [BUGFIX] TSDB: Fix panic when m-mapping head chunks onto the disk. #10316

## 2.33.3 / 2022-02-11

* [BUGFIX] Azure SD: Fix a regression when public IP Address isn't set. #10289

## 2.33.2 / 2022-02-11

* [BUGFIX] Azure SD: Fix panic when public IP Address isn't set. #10280
* [BUGFIX] Remote-write: Fix deadlock when stopping a shard. #10279

## 2.33.1 / 2022-02-02

* [BUGFIX] SD: Fix _no such file or directory_ in K8s SD when not running inside K8s. #10235

## 2.33.0 / 2022-01-29

* [CHANGE] PromQL: Promote negative offset and `@` modifier to stable features. #10121
* [CHANGE] Web: Promote remote-write-receiver to stable. #10119
* [FEATURE] Config: Add `stripPort` template function. #10002
* [FEATURE] Promtool: Add cardinality analysis to `check metrics`, enabled by flag `--extended`. #10045
* [FEATURE] SD: Enable target discovery in own K8s namespace. #9881
* [FEATURE] SD: Add provider ID label in K8s SD. #9603
* [FEATURE] Web: Add limit field to the rules API. #10152
* [ENHANCEMENT] Remote-write: Avoid allocations by buffering concrete structs instead of interfaces. #9934
* [ENHANCEMENT] Remote-write: Log time series details for out-of-order samples in remote write receiver. #9894
* [ENHANCEMENT] Remote-write: Shard up more when backlogged. #9274
* [ENHANCEMENT] TSDB: Use simpler map key to improve exemplar ingest performance. #10111
* [ENHANCEMENT] TSDB: Avoid allocations when popping from the intersected postings heap. #10092
* [ENHANCEMENT] TSDB: Make chunk writing non-blocking, avoiding latency spikes in remote-write. #10051
* [ENHANCEMENT] TSDB: Improve label matching performance. #9907
* [ENHANCEMENT] UI: Optimize the service discovery page and add a search bar. #10131
* [ENHANCEMENT] UI: Optimize the target page and add a search bar. #10103
* [BUGFIX] Promtool: Make exit codes more consistent. #9861
* [BUGFIX] Promtool: Fix flakiness of rule testing. #8818
* [BUGFIX] Remote-write: Update `prometheus_remote_storage_queue_highest_sent_timestamp_seconds` metric when write irrecoverably fails. #10102
* [BUGFIX] Storage: Avoid panic in `BufferedSeriesIterator`. #9945
* [BUGFIX] TSDB: CompactBlockMetas should produce correct mint/maxt for overlapping blocks. #10108
* [BUGFIX] TSDB: Fix logging of exemplar storage size. #9938
* [BUGFIX] UI: Fix overlapping click targets for the alert state checkboxes. #10136
* [BUGFIX] UI: Fix _Unhealthy_ filter on target page to actually display only _Unhealthy_ targets. #10103
* [BUGFIX] UI: Fix autocompletion when expression is empty. #10053
* [BUGFIX] TSDB: Fix deadlock from simultaneous GC and write. #10166

## 2.32.1 / 2021-12-17

* [BUGFIX] Scrape: Fix reporting metrics when sample limit is reached during the report. #9996
* [BUGFIX] Scrape: Ensure that scrape interval and scrape timeout are always set. #10023
* [BUGFIX] TSDB: Expose and fix bug in iterators' `Seek()` method. #10030

## 2.32.0 / 2021-12-09

This release introduces the Prometheus Agent, a new mode of operation for
Prometheus optimized for remote-write only scenarios. In this mode, Prometheus
does not generate blocks on the local filesystem and is not queryable locally.
Enable with `--enable-feature=agent`.

Learn more about the Prometheus Agent in our [blog post](https://prometheus.io/blog/2021/11/16/agent/).

* [CHANGE] Remote-write: Change default max retry time from 100ms to 5 seconds. #9634
* [FEATURE] Agent: New mode of operation optimized for remote-write only scenarios, without local storage. Enable with `--enable-feature=agent`. #8785 #9851 #9664 #9939 #9941 #9943
* [FEATURE] Promtool: Add `promtool check service-discovery` command. #8970
* [FEATURE] UI: Add search in metrics dropdown. #9629
* [FEATURE] Templates: Add parseDuration to template functions. #8817
* [ENHANCEMENT] Promtool: Improve test output. #8064
* [ENHANCEMENT] PromQL: Use kahan summation for better numerical stability. #9588
* [ENHANCEMENT] Remote-write: Reuse memory for marshalling. #9412
* [ENHANCEMENT] Scrape: Add `scrape_body_size_bytes` scrape metric behind the `--enable-feature=extra-scrape-metrics` flag. #9569
* [ENHANCEMENT] TSDB: Add windows arm64 support. #9703
* [ENHANCEMENT] TSDB: Optimize query by skipping unneeded sorting in TSDB. #9673
* [ENHANCEMENT] Templates: Support int and uint as datatypes for template formatting. #9680
* [ENHANCEMENT] UI: Prefer `rate` over `rad`, `delta` over `deg`, and `count` over `cos` in autocomplete. #9688
* [ENHANCEMENT] Linode SD: Tune API request page sizes. #9779
* [BUGFIX] TSDB: Add more size checks when writing individual sections in the index. #9710
* [BUGFIX] PromQL: Make `deriv()` return zero values for constant series. #9728
* [BUGFIX] TSDB: Fix panic when checkpoint directory is empty. #9687
* [BUGFIX] TSDB: Fix panic, out of order chunks, and race warning during WAL replay. #9856
* [BUGFIX] UI: Correctly render links for targets with IPv6 addresses that contain a Zone ID. #9853
* [BUGFIX] Promtool: Fix checking of `authorization.credentials_file` and `bearer_token_file` fields. #9883
* [BUGFIX] Uyuni SD: Fix null pointer exception during initialization. #9924 #9950
* [BUGFIX] TSDB: Fix queries after a failed snapshot replay. #9980

## 2.31.2 / 2021-12-09

* [BUGFIX] TSDB: Fix queries after a failed snapshot replay. #9980

## 2.31.1 / 2021-11-05

* [BUGFIX] SD: Fix a panic when the experimental discovery manager receives
  targets during a reload. #9656

## 2.31.0 / 2021-11-02

* [CHANGE] UI: Remove standard PromQL editor in favour of the codemirror-based editor. #9452
* [FEATURE] PromQL: Add trigonometric functions and `atan2` binary operator. #9239 #9248 #9515
* [FEATURE] Remote: Add support for exemplar in the remote write receiver endpoint. #9319 #9414
* [FEATURE] SD: Add PuppetDB service discovery. #8883
* [FEATURE] SD: Add Uyuni service discovery. #8190
* [FEATURE] Web: Add support for security-related HTTP headers. #9546
* [ENHANCEMENT] Azure SD: Add `proxy_url`, `follow_redirects`, `tls_config`. #9267
* [ENHANCEMENT] Backfill: Add `--max-block-duration` in `promtool create-blocks-from rules`. #9511
* [ENHANCEMENT] Config: Print human-readable sizes with unit instead of raw numbers. #9361
* [ENHANCEMENT] HTTP: Re-enable HTTP/2. #9398
* [ENHANCEMENT] Kubernetes SD: Warn user if number of endpoints exceeds limit. #9467
* [ENHANCEMENT] OAuth2: Add TLS configuration to token requests. #9550
* [ENHANCEMENT] PromQL: Several optimizations. #9365 #9360 #9362 #9552
* [ENHANCEMENT] PromQL: Make aggregations deterministic in instant queries. #9459
* [ENHANCEMENT] Rules: Add the ability to limit number of alerts or series. #9260 #9541
* [ENHANCEMENT] SD: Experimental discovery manager to avoid restarts upon reload. Disabled by default, enable with flag `--enable-feature=new-service-discovery-manager`. #9349 #9537
* [ENHANCEMENT] UI: Debounce timerange setting changes. #9359
* [BUGFIX] Backfill: Apply rule labels after query labels. #9421
* [BUGFIX] Scrape: Resolve conflicts between multiple exported label prefixes. #9479 #9518
* [BUGFIX] Scrape: Restart scrape loops when `__scrape_interval__` is changed. #9551
* [BUGFIX] TSDB: Fix memory leak in samples deletion. #9151
* [BUGFIX] UI: Use consistent margin-bottom for all alert kinds. #9318

## 2.30.4 / 2021-12-09

* [BUGFIX] TSDB: Fix queries after a failed snapshot replay. #9980

## 2.30.3 / 2021-10-05

* [BUGFIX] TSDB: Fix panic on failed snapshot replay. #9438
* [BUGFIX] TSDB: Don't fail snapshot replay with exemplar storage disabled when the snapshot contains exemplars. #9438

## 2.30.2 / 2021-10-01

* [BUGFIX] TSDB: Don't error on overlapping m-mapped chunks during WAL replay. #9381

## 2.30.1 / 2021-09-28

* [ENHANCEMENT] Remote Write: Redact remote write URL when used for metric label. #9383
* [ENHANCEMENT] UI: Redact remote write URL and proxy URL passwords in the `/config` page. #9408
* [BUGFIX] promtool rules backfill: Prevent creation of data before the start time. #9339
* [BUGFIX] promtool rules backfill: Do not query after the end time. #9340
* [BUGFIX] Azure SD: Fix panic when no computername is set. #9387

## 2.30.0 / 2021-09-14

* [FEATURE] **experimental** TSDB: Snapshot in-memory chunks on shutdown for faster restarts. Behind `--enable-feature=memory-snapshot-on-shutdown` flag. #7229
* [FEATURE] **experimental** Scrape: Configure scrape interval and scrape timeout via relabeling using `__scrape_interval__` and `__scrape_timeout__` labels respectively. #8911
* [FEATURE] Scrape: Add `scrape_timeout_seconds` and `scrape_sample_limit` metric. Behind `--enable-feature=extra-scrape-metrics` flag to avoid additional cardinality by default. #9247 #9295
* [ENHANCEMENT] Scrape: Add `--scrape.timestamp-tolerance` flag to adjust scrape timestamp tolerance when enabled via `--scrape.adjust-timestamps`. #9283
* [ENHANCEMENT] Remote Write: Improve throughput when sending exemplars. #8921
* [ENHANCEMENT] TSDB: Optimise WAL loading by removing extra map and caching min-time #9160
* [ENHANCEMENT] promtool: Speed up checking for duplicate rules. #9262/#9306
* [ENHANCEMENT] Scrape: Reduce allocations when parsing the metrics. #9299
* [ENHANCEMENT] docker_sd: Support host network mode #9125
* [BUGFIX] Exemplars: Fix panic when resizing exemplar storage from 0 to a non-zero size. #9286
* [BUGFIX] TSDB: Correctly decrement `prometheus_tsdb_head_active_appenders` when the append has no samples. #9230
* [BUGFIX] promtool rules backfill: Return 1 if backfill was unsuccessful. #9303
* [BUGFIX] promtool rules backfill: Avoid creation of overlapping blocks. #9324
* [BUGFIX] config: Fix a panic when reloading configuration with a `null` relabel action. #9224

## 2.29.2 / 2021-08-27

* [BUGFIX] Fix Kubernetes SD failing to discover Ingress in Kubernetes v1.22. #9205
* [BUGFIX] Fix data race in loading write-ahead-log (WAL). #9259

## 2.29.1 / 2021-08-11

* [BUGFIX] tsdb: align atomically accessed int64 to prevent panic in 32-bit
  archs. #9192

## 2.29.0 / 2021-08-11

Note for macOS users: Due to [changes in the upcoming Go 1.17](https://tip.golang.org/doc/go1.17#darwin),
this is the last Prometheus release that supports macOS 10.12 Sierra.

* [CHANGE] Promote `--storage.tsdb.allow-overlapping-blocks` flag to stable. #9117
* [CHANGE] Promote `--storage.tsdb.retention.size` flag to stable. #9004
* [FEATURE] Add Kuma service discovery. #8844
* [FEATURE] Add `present_over_time` PromQL function. #9097
* [FEATURE] Allow configuring exemplar storage via file and make it reloadable. #8974
* [FEATURE] UI: Allow selecting time range with mouse drag. #8977
* [FEATURE] promtool: Add feature flags flag `--enable-feature`. #8958
* [FEATURE] promtool: Add file_sd file validation. #8950
* [ENHANCEMENT] Reduce blocking of outgoing remote write requests from series garbage collection. #9109
* [ENHANCEMENT] Improve write-ahead-log decoding performance. #9106
* [ENHANCEMENT] Improve append performance in TSDB by reducing mutexes usage. #9061
* [ENHANCEMENT] Allow configuring `max_samples_per_send` for remote write metadata. #8959
* [ENHANCEMENT] Add `__meta_gce_interface_ipv4_<name>` meta label to GCE discovery. #8978
* [ENHANCEMENT] Add `__meta_ec2_availability_zone_id` meta label to EC2 discovery. #8896
* [ENHANCEMENT] Add `__meta_azure_machine_computer_name` meta label to Azure discovery. #9112
* [ENHANCEMENT] Add `__meta_hetzner_hcloud_labelpresent_<labelname>` meta label to Hetzner discovery. #9028
* [ENHANCEMENT] promtool: Add compaction efficiency to `promtool tsdb analyze` reports. #8940
* [ENHANCEMENT] promtool: Allow configuring max block duration for backfilling via `--max-block-duration` flag. #8919
* [ENHANCEMENT] UI: Add sorting and filtering to flags page. #8988
* [ENHANCEMENT] UI: Improve alerts page rendering performance. #9005
* [BUGFIX] Log when total symbol size exceeds 2^32 bytes, causing compaction to fail, and skip compaction. #9104
* [BUGFIX] Fix incorrect `target_limit` reloading of zero value. #9120
* [BUGFIX] Fix head GC and pending readers race condition. #9081
* [BUGFIX] Fix timestamp handling in OpenMetrics parser. #9008
* [BUGFIX] Fix potential duplicate metrics in `/federate` endpoint when specifying multiple matchers. #8885
* [BUGFIX] Fix server configuration and validation for authentication via client cert. #9123
* [BUGFIX] Allow `start` and `end` again as label names in PromQL queries. They were disallowed since the introduction of @ timestamp feature. #9119

## 2.28.1 / 2021-07-01

* [BUGFIX]: HTTP SD: Allow `charset` specification in `Content-Type` header. #8981
* [BUGFIX]: HTTP SD: Fix handling of disappeared target groups. #9019
* [BUGFIX]: Fix incorrect log-level handling after moving to go-kit/log. #9021

## 2.28.0 / 2021-06-21

* [CHANGE] UI: Make the new experimental PromQL editor the default. #8925
* [FEATURE] Linode SD: Add Linode service discovery. #8846
* [FEATURE] HTTP SD: Add generic HTTP-based service discovery. #8839
* [FEATURE] Kubernetes SD: Allow configuring API Server access via a kubeconfig file. #8811
* [FEATURE] UI: Add exemplar display support to the graphing interface. #8832 #8945 #8929
* [FEATURE] Consul SD: Add namespace support for Consul Enterprise. #8900
* [ENHANCEMENT] Promtool: Allow silencing output when importing / backfilling data. #8917
* [ENHANCEMENT] Consul SD: Support reading tokens from file. #8926
* [ENHANCEMENT] Rules: Add a new `.ExternalURL` alert field templating variable, containing the external URL of the Prometheus server. #8878
* [ENHANCEMENT] Scrape: Add experimental `body_size_limit` scrape configuration setting to limit the allowed response body size for target scrapes. #8833 #8886
* [ENHANCEMENT] Kubernetes SD: Add ingress class name label for ingress discovery. #8916
* [ENHANCEMENT] UI: Show a startup screen with progress bar when the TSDB is not ready yet. #8662 #8908 #8909 #8946
* [ENHANCEMENT] SD: Add a target creation failure counter `prometheus_target_sync_failed_total` and improve target creation failure handling. #8786
* [ENHANCEMENT] TSDB: Improve validation of exemplar label set length. #8816
* [ENHANCEMENT] TSDB: Add a `prometheus_tsdb_clean_start` metric that indicates whether a TSDB lockfile from a previous run still existed upon startup. #8824
* [BUGFIX] UI: In the experimental PromQL editor, fix autocompletion and parsing for special float values and improve series metadata fetching. #8856
* [BUGFIX] TSDB: When merging chunks, split resulting chunks if they would contain more than the maximum of 120 samples. #8582
* [BUGFIX] SD: Fix the computation of the `prometheus_sd_discovered_targets` metric when using multiple service discoveries. #8828

## 2.27.1 / 2021-05-18

This release contains a bug fix for a security issue in the API endpoint. An
attacker can craft a special URL that redirects a user to any endpoint via an
HTTP 302 response. See the [security advisory][GHSA-vx57-7f4q-fpc7] for more details.

[GHSA-vx57-7f4q-fpc7]:https://github.com/prometheus/prometheus/security/advisories/GHSA-vx57-7f4q-fpc7

This vulnerability has been reported by Aaron Devaney from MDSec.

* [BUGFIX] SECURITY: Fix arbitrary redirects under the /new endpoint (CVE-2021-29622)

## 2.27.0 / 2021-05-12

* [CHANGE] Remote write: Metric `prometheus_remote_storage_samples_bytes_total` renamed to `prometheus_remote_storage_bytes_total`. #8296
* [FEATURE] Promtool: Retroactive rule evaluation functionality. #7675
* [FEATURE] Configuration: Environment variable expansion for external labels. Behind `--enable-feature=expand-external-labels` flag. #8649
* [FEATURE] TSDB: Add a flag(`--storage.tsdb.max-block-chunk-segment-size`) to control the max chunks file size of the blocks for small Prometheus instances. #8478
* [FEATURE] UI: Add a dark theme. #8604
* [FEATURE] AWS Lightsail Discovery: Add AWS Lightsail Discovery. #8693
* [FEATURE] Docker Discovery: Add Docker Service Discovery. #8629
* [FEATURE] OAuth: Allow OAuth 2.0 to be used anywhere an HTTP client is used. #8761
* [FEATURE] Remote Write: Send exemplars via remote write. Experimental and disabled by default. #8296
* [ENHANCEMENT] Digital Ocean Discovery: Add `__meta_digitalocean_vpc` label. #8642
* [ENHANCEMENT] Scaleway Discovery: Read Scaleway secret from a file. #8643
* [ENHANCEMENT] Scrape: Add configurable limits for label size and count. #8777
* [ENHANCEMENT] UI: Add 16w and 26w time range steps. #8656
* [ENHANCEMENT] Templating: Enable parsing strings in `humanize` functions. #8682
* [BUGFIX] UI: Provide errors instead of blank page on TSDB Status Page. #8654 #8659
* [BUGFIX] TSDB: Do not panic when writing very large records to the WAL. #8790
* [BUGFIX] TSDB: Avoid panic when mmapped memory is referenced after the file is closed. #8723
* [BUGFIX] Scaleway Discovery: Fix nil pointer dereference. #8737
* [BUGFIX] Consul Discovery: Restart no longer required after config update with no targets. #8766

## 2.26.0 / 2021-03-31

Prometheus is now built and supporting Go 1.16 (#8544). This reverts the memory release pattern added in Go 1.12. This makes common RSS usage metrics showing more accurate number for actual memory used by Prometheus. You can read more details [here](https://www.bwplotka.dev/2019/golang-memory-monitoring/).

Note that from this release Prometheus is using Alertmanager v2 by default.

* [CHANGE] Alerting: Using Alertmanager v2 API by default. #8626
* [CHANGE] Prometheus/Promtool: As agreed on dev summit, binaries are now printing help and usage to stdout instead of stderr. #8542
* [FEATURE] Remote: Add support for AWS SigV4 auth method for remote_write. #8509
* [FEATURE] Scaleway Discovery: Add Scaleway Service Discovery. #8555
* [FEATURE] PromQL: Allow negative offsets. Behind `--enable-feature=promql-negative-offset` flag. #8487
* [FEATURE] **experimental** Exemplars: Add in-memory storage for exemplars. Behind `--enable-feature=exemplar-storage` flag. #6635
* [FEATURE] UI: Add advanced auto-completion, syntax highlighting and linting to graph page query input. #8634
* [ENHANCEMENT] Digital Ocean Discovery: Add `__meta_digitalocean_image` label. #8497
* [ENHANCEMENT] PromQL: Add `last_over_time`, `sgn`, `clamp` functions. #8457
* [ENHANCEMENT] Scrape: Add support for specifying type of Authorization header credentials with Bearer by default. #8512
* [ENHANCEMENT] Scrape: Add `follow_redirects` option to scrape configuration. #8546
* [ENHANCEMENT] Remote: Allow retries on HTTP 429 response code for remote_write. Disabled by default. See [configuration docs](https://prometheus.io/docs/prometheus/latest/configuration/configuration/#remote_write) for details. #8237 #8477
* [ENHANCEMENT] Remote: Allow configuring custom headers for remote_read. See [configuration docs](https://prometheus.io/docs/prometheus/latest/configuration/configuration/#remote_read) for details. #8516
* [ENHANCEMENT] UI: Hitting Enter now triggers new query. #8581
* [ENHANCEMENT] UI: Better handling of long rule and names on the `/rules` and `/targets` pages. #8608 #8609
* [ENHANCEMENT] UI: Add collapse/expand all button on the `/targets` page. #8486
* [BUGFIX] TSDB: Eager deletion of removable blocks on every compaction, saving disk peak space usage. #8007
* [BUGFIX] PromQL: Fix parser support for special characters like`炬`. #8517
* [BUGFIX] Rules: Update rule health for append/commit fails. #8619

## 2.25.2 / 2021-03-16

* [BUGFIX] Fix the ingestion of scrapes when the wall clock changes, e.g. on suspend. #8601

## 2.25.1 / 2021-03-14

* [BUGFIX] Fix a crash in `promtool` when a subquery with default resolution is used. #8569
* [BUGFIX] Fix a bug that could return duplicate datapoints in queries. #8591
* [BUGFIX] Fix crashes with arm64 when compiled with go1.16. #8593

## 2.25.0 / 2021-02-17

This release includes a new `--enable-feature=` flag that enables
experimental features. Such features might be changed or removed in the future.

In the next minor release (2.26), Prometheus will use the Alertmanager API v2.
It will be done by defaulting `alertmanager_config.api_version` to `v2`.
Alertmanager API v2 was released in Alertmanager v0.16.0 (released in January
2019).

* [FEATURE] **experimental** API: Accept remote_write requests. Behind the --enable-feature=remote-write-receiver flag. #8424
* [FEATURE] **experimental** PromQL: Add `@ <timestamp>` modifier. Behind the --enable-feature=promql-at-modifier flag. #8121 #8436 #8425
* [ENHANCEMENT] Add optional name property to testgroup for better test failure output. #8440
* [ENHANCEMENT] Add warnings into React Panel on the Graph page. #8427
* [ENHANCEMENT] TSDB: Increase the number of buckets for the compaction duration metric. #8342
* [ENHANCEMENT] Remote: Allow passing along custom remote_write HTTP headers. #8416
* [ENHANCEMENT] Mixins: Scope grafana configuration. #8332
* [ENHANCEMENT] Kubernetes SD: Add endpoint labels metadata. #8273
* [ENHANCEMENT] UI: Expose total number of label pairs in head in TSDB stats page. #8343
* [ENHANCEMENT] TSDB: Reload blocks every minute, to detect new blocks and enforce retention more often. #8340
* [BUGFIX] API: Fix global URL when external address has no port. #8359
* [BUGFIX] Backfill: Fix error message handling. #8432
* [BUGFIX] Backfill: Fix "add sample: out of bounds" error when series span an entire block. #8476
* [BUGFIX] Deprecate unused flag --alertmanager.timeout. #8407
* [BUGFIX] Mixins: Support remote-write metrics renamed in v2.23 in alerts. #8423
* [BUGFIX] Remote: Fix garbage collection of dropped series in remote write. #8387
* [BUGFIX] Remote: Log recoverable remote write errors as warnings. #8412
* [BUGFIX] TSDB: Remove pre-2.21 temporary blocks on start. #8353.
* [BUGFIX] UI: Fix duplicated keys on /targets page. #8456
* [BUGFIX] UI: Fix label name leak into class name. #8459

## 2.24.1 / 2021-01-20

* [ENHANCEMENT] Cache basic authentication results to significantly improve performance of HTTP endpoints (via an update of prometheus/exporter-toolkit).
* [BUGFIX] Prevent user enumeration by timing requests sent to authenticated HTTP endpoints (via an update of prometheus/exporter-toolkit).

## 2.24.0 / 2021-01-06

* [FEATURE] Add TLS and basic authentication to HTTP endpoints. #8316
* [FEATURE] promtool: Add `check web-config` subcommand to check web config files. #8319
* [FEATURE] promtool: Add `tsdb create-blocks-from openmetrics` subcommand to backfill metrics data from an OpenMetrics file. #8084
* [ENHANCEMENT] HTTP API: Fast-fail queries with only empty matchers. #8288
* [ENHANCEMENT] HTTP API: Support matchers for labels API. #8301
* [ENHANCEMENT] promtool: Improve checking of URLs passed on the command line. #7956
* [ENHANCEMENT] SD: Expose IPv6 as a label in EC2 SD. #7086
* [ENHANCEMENT] SD: Reuse EC2 client, reducing frequency of requesting credentials. #8311
* [ENHANCEMENT] TSDB: Add logging when compaction takes more than the block time range. #8151
* [ENHANCEMENT] TSDB: Avoid unnecessary GC runs after compaction. #8276
* [BUGFIX] HTTP API: Avoid double-closing of channel when quitting multiple times via HTTP. #8242
* [BUGFIX] SD: Ignore CNAME records in DNS SD to avoid spurious `Invalid SRV record` warnings. #8216
* [BUGFIX] SD: Avoid config error triggered by valid label selectors in Kubernetes SD. #8285

## 2.23.0 / 2020-11-26

* [CHANGE] UI: Make the React UI default. #8142
* [CHANGE] Remote write: The following metrics were removed/renamed in remote write. #6815
  * `prometheus_remote_storage_succeeded_samples_total` was removed and `prometheus_remote_storage_samples_total` was introduced for all the samples attempted to send.
  * `prometheus_remote_storage_sent_bytes_total` was removed and replaced with `prometheus_remote_storage_samples_bytes_total` and `prometheus_remote_storage_metadata_bytes_total`.
  * `prometheus_remote_storage_failed_samples_total` -> `prometheus_remote_storage_samples_failed_total` .
  * `prometheus_remote_storage_retried_samples_total` -> `prometheus_remote_storage_samples_retried_total`.
  * `prometheus_remote_storage_dropped_samples_total` -> `prometheus_remote_storage_samples_dropped_total`.
  * `prometheus_remote_storage_pending_samples` -> `prometheus_remote_storage_samples_pending`.
* [CHANGE] Remote: Do not collect non-initialized timestamp metrics. #8060
* [FEATURE] [EXPERIMENTAL] Remote write: Allow metric metadata to be propagated via remote write. The following new metrics were introduced: `prometheus_remote_storage_metadata_total`, `prometheus_remote_storage_metadata_failed_total`, `prometheus_remote_storage_metadata_retried_total`, `prometheus_remote_storage_metadata_bytes_total`. #6815
* [ENHANCEMENT] Remote write: Added a metric `prometheus_remote_storage_max_samples_per_send` for remote write. #8102
* [ENHANCEMENT] TSDB: Make the snapshot directory name always the same length. #8138
* [ENHANCEMENT] TSDB: Create a checkpoint only once at the end of all head compactions. #8067
* [ENHANCEMENT] TSDB: Avoid Series API from hitting the chunks. #8050
* [ENHANCEMENT] TSDB: Cache label name and last value when adding series during compactions making compactions faster. #8192
* [ENHANCEMENT] PromQL: Improved performance of Hash method making queries a bit faster. #8025
* [ENHANCEMENT] promtool: `tsdb list` now prints block sizes. #7993
* [ENHANCEMENT] promtool: Calculate mint and maxt per test avoiding unnecessary calculations. #8096
* [ENHANCEMENT] SD: Add filtering of services to Docker Swarm SD. #8074
* [BUGFIX] React UI: Fix button display when there are no panels. #8155
* [BUGFIX] PromQL: Fix timestamp() method for vector selector inside parenthesis. #8164
* [BUGFIX] PromQL: Don't include rendered expression on PromQL parse errors. #8177
* [BUGFIX] web: Fix panic with double close() of channel on calling `/-/quit/`. #8166
* [BUGFIX] TSDB: Fixed WAL corruption on partial writes within a page causing `invalid checksum` error on WAL replay. #8125
* [BUGFIX] Update config metrics `prometheus_config_last_reload_successful` and `prometheus_config_last_reload_success_timestamp_seconds` right after initial validation before starting TSDB.
* [BUGFIX] promtool: Correctly detect duplicate label names in exposition.

## 2.22.2 / 2020-11-16

* [BUGFIX] Fix race condition in syncing/stopping/reloading scrapers. #8176

## 2.22.1 / 2020-11-03

* [BUGFIX] Fix potential "mmap: invalid argument" errors in loading the head chunks, after an unclean shutdown, by performing read repairs. #8061
* [BUGFIX] Fix serving metrics and API when reloading scrape config. #8104
* [BUGFIX] Fix head chunk size calculation for size based retention. #8139

## 2.22.0 / 2020-10-07

As announced in the 2.21.0 release notes, the experimental gRPC API v2 has been
removed.

* [CHANGE] web: Remove APIv2. #7935
* [ENHANCEMENT] React UI: Implement missing TSDB head stats section. #7876
* [ENHANCEMENT] UI: Add Collapse all button to targets page. #6957
* [ENHANCEMENT] UI: Clarify alert state toggle via checkbox icon. #7936
* [ENHANCEMENT] Add `rule_group_last_evaluation_samples` and `prometheus_tsdb_data_replay_duration_seconds` metrics. #7737 #7977
* [ENHANCEMENT] Gracefully handle unknown WAL record types. #8004
* [ENHANCEMENT] Issue a warning for 64 bit systems running 32 bit binaries. #8012
* [BUGFIX] Adjust scrape timestamps to align them to the intended schedule, effectively reducing block size. Workaround for a regression in go1.14+. #7976
* [BUGFIX] promtool: Ensure alert rules are marked as restored in unit tests. #7661
* [BUGFIX] Eureka: Fix service discovery when compiled in 32-bit. #7964
* [BUGFIX] Don't do literal regex matching optimisation when case insensitive. #8013
* [BUGFIX] Fix classic UI sometimes running queries for instant query when in range query mode. #7984

## 2.21.0 / 2020-09-11

This release is built with Go 1.15, which deprecates [X.509 CommonName](https://golang.org/doc/go1.15#commonname)
in TLS certificates validation.

In the unlikely case that you use the gRPC API v2 (which is limited to TSDB
admin commands), please note that we will remove this experimental API in the
next minor release 2.22.

* [CHANGE] Disable HTTP/2 because of concerns with the Go HTTP/2 client. #7588 #7701
* [CHANGE] PromQL: `query_log_file` path is now relative to the config file. #7701
* [CHANGE] Promtool: Replace the tsdb command line tool by a promtool tsdb subcommand. #6088
* [CHANGE] Rules: Label `rule_group_iterations` metric with group name. #7823
* [FEATURE] Eureka SD: New service discovery. #3369
* [FEATURE] Hetzner SD: New service discovery. #7822
* [FEATURE] Kubernetes SD: Support Kubernetes EndpointSlices. #6838
* [FEATURE] Scrape: Add per scrape-config targets limit. #7554
* [ENHANCEMENT] Support composite durations in PromQL, config and UI, e.g. 1h30m. #7713 #7833
* [ENHANCEMENT] DNS SD: Add SRV record target and port meta labels. #7678
* [ENHANCEMENT] Docker Swarm SD: Support tasks and service without published ports. #7686
* [ENHANCEMENT] PromQL: Reduce the amount of data queried by remote read when a subquery has an offset. #7667
* [ENHANCEMENT] Promtool: Add `--time` option to query instant command. #7829
* [ENHANCEMENT] UI: Respect the `--web.page-title` parameter in the React UI. #7607
* [ENHANCEMENT] UI: Add duration, labels, annotations to alerts page in the React UI. #7605
* [ENHANCEMENT] UI: Add duration on the React UI rules page, hide annotation and labels if empty. #7606
* [BUGFIX] API: Deduplicate series in /api/v1/series. #7862
* [BUGFIX] PromQL: Drop metric name in bool comparison between two instant vectors. #7819
* [BUGFIX] PromQL: Exit with an error when time parameters can't be parsed. #7505
* [BUGFIX] Remote read: Re-add accidentally removed tracing for remote-read requests. #7916
* [BUGFIX] Rules: Detect extra fields in rule files. #7767
* [BUGFIX] Rules: Disallow overwriting the metric name in the `labels` section of recording rules. #7787
* [BUGFIX] Rules: Keep evaluation timestamp across reloads. #7775
* [BUGFIX] Scrape: Do not stop scrapes in progress during reload. #7752
* [BUGFIX] TSDB: Fix `chunks.HeadReadWriter: maxt of the files are not set` error. #7856
* [BUGFIX] TSDB: Delete blocks atomically to prevent corruption when there is a panic/crash during deletion. #7772
* [BUGFIX] Triton SD: Fix a panic when triton_sd_config is nil. #7671
* [BUGFIX] UI: Fix react UI bug with series going on and off. #7804
* [BUGFIX] UI: Fix styling bug for target labels with special names in React UI. #7902
* [BUGFIX] Web: Stop CMUX and GRPC servers even with stale connections, preventing the server to stop on SIGTERM. #7810

## 2.20.1 / 2020-08-05

* [BUGFIX] SD: Reduce the Consul watch timeout to 2m and adjust the request timeout accordingly. #7724

## 2.20.0 / 2020-07-22

This release changes WAL compression from opt-in to default. WAL compression will prevent a downgrade to v2.10 or earlier without deleting the WAL. Disable WAL compression explicitly by setting the command line flag `--no-storage.tsdb.wal-compression` if you require downgrading to v2.10 or earlier.

* [CHANGE] promtool: Changed rule numbering from 0-based to 1-based when reporting rule errors. #7495
* [CHANGE] Remote read: Added `prometheus_remote_storage_read_queries_total` counter and `prometheus_remote_storage_read_request_duration_seconds` histogram, removed `prometheus_remote_storage_remote_read_queries_total` counter.
* [CHANGE] Remote write: Added buckets for longer durations to `prometheus_remote_storage_sent_batch_duration_seconds` histogram.
* [CHANGE] TSDB: WAL compression is enabled by default. #7410
* [FEATURE] PromQL: Added `group()` aggregator. #7480
* [FEATURE] SD: Added Docker Swarm SD. #7420
* [FEATURE] SD: Added DigitalOcean SD. #7407
* [FEATURE] SD: Added Openstack config option to query alternative endpoints. #7494
* [ENHANCEMENT] Configuration: Exit early on invalid config file and signal it with exit code 2. #7399
* [ENHANCEMENT] PromQL: `without` is now a valid metric identifier. #7533
* [ENHANCEMENT] PromQL: Optimized regex label matching for literals within the pattern or as prefix/suffix. #7453 #7503
* [ENHANCEMENT] promtool: Added time range parameters for labels API in promtool. #7463
* [ENHANCEMENT] Remote write: Include samples waiting in channel in pending samples metric. Log number of dropped samples on hard shutdown. #7335
* [ENHANCEMENT] Scrape: Ingest synthetic scrape report metrics atomically with the corresponding scraped metrics. #7562
* [ENHANCEMENT] SD: Reduce timeouts for Openstack SD. #7507
* [ENHANCEMENT] SD: Use 10m timeout for Consul watches. #7423
* [ENHANCEMENT] SD: Added AMI meta label for EC2 SD. #7386
* [ENHANCEMENT] TSDB: Increment WAL corruption metric also on WAL corruption during checkpointing. #7491
* [ENHANCEMENT] TSDB: Improved query performance for high-cardinality labels. #7448
* [ENHANCEMENT] UI: Display dates as well as timestamps in status page. #7544
* [ENHANCEMENT] UI: Improved scrolling when following hash-fragment links. #7456
* [ENHANCEMENT] UI: React UI renders numbers in alerts in a more human-readable way. #7426
* [BUGFIX] API: Fixed error status code in the query API. #7435
* [BUGFIX] PromQL: Fixed `avg` and `avg_over_time` for NaN, Inf, and float64 overflows. #7346
* [BUGFIX] PromQL: Fixed off-by-one error in `histogram_quantile`. #7393
* [BUGFIX] promtool: Support extended durations in rules unit tests. #6297
* [BUGFIX] Scrape: Fix undercounting for `scrape_samples_post_metric_relabeling` in case of errors. #7342
* [BUGFIX] TSDB: Don't panic on WAL corruptions. #7550
* [BUGFIX] TSDB: Avoid leaving behind empty files in `chunks_head`, causing startup failures. #7573
* [BUGFIX] TSDB: Fixed race between compact (gc, populate) and head append causing unknown symbol error. #7560
* [BUGFIX] TSDB: Fixed unknown symbol error during head compaction. #7526
* [BUGFIX] TSDB: Fixed panic during TSDB metric registration. #7501
* [BUGFIX] TSDB: Fixed `--limit` command line flag in `tsdb` tool. #7430

## 2.19.3 / 2020-07-24

* [BUGFIX] TSDB: Don't panic on WAL corruptions. #7550
* [BUGFIX] TSDB: Avoid leaving behind empty files in chunks_head, causing startup failures. #7573

## 2.19.2 / 2020-06-26

* [BUGFIX] Remote Write: Fix panic when reloading config with modified queue parameters. #7452

## 2.19.1 / 2020-06-18

* [BUGFIX] TSDB: Fix m-map file truncation leading to unsequential files. #7414

## 2.19.0 / 2020-06-09

* [FEATURE] TSDB: Memory-map full chunks of Head (in-memory) block from disk. This reduces memory footprint and makes restarts faster. #6679
* [ENHANCEMENT] Discovery: Added discovery support for Triton global zones. #7250
* [ENHANCEMENT] Increased alert resend delay to be more tolerant towards failures. #7228
* [ENHANCEMENT] Remote Read: Added `prometheus_remote_storage_remote_read_queries_total` counter to count total number of remote read queries. #7328
* [ENHANCEMEMT] Added time range parameters for label names and label values API. #7288
* [ENHANCEMENT] TSDB: Reduced contention in isolation for high load. #7332
* [BUGFIX] PromQL: Eliminated collision while checking for duplicate labels. #7058
* [BUGFIX] React UI: Don't null out data when clicking on the current tab. #7243
* [BUGFIX] PromQL: Correctly track number of samples for a query. #7307
* [BUGFIX] PromQL: Return NaN when histogram buckets have 0 observations. #7318

## 2.18.2 / 2020-06-09

* [BUGFIX] TSDB: Fix incorrect query results when using Prometheus with remote reads configured #7361

## 2.18.1 / 2020-05-07

* [BUGFIX] TSDB: Fixed snapshot API. #7217

## 2.18.0 / 2020-05-05

* [CHANGE] Federation: Only use local TSDB for federation (ignore remote read). #7096
* [CHANGE] Rules: `rule_evaluations_total` and `rule_evaluation_failures_total` have a `rule_group` label now. #7094
* [FEATURE] Tracing: Added experimental Jaeger support #7148
* [ENHANCEMENT] TSDB: Significantly reduce WAL size kept around after a block cut. #7098
* [ENHANCEMENT] Discovery: Add `architecture` meta label for EC2. #7000
* [BUGFIX] UI: Fixed wrong MinTime reported by /status. #7182
* [BUGFIX] React UI: Fixed multiselect legend on OSX. #6880
* [BUGFIX] Remote Write: Fixed blocked resharding edge case. #7122
* [BUGFIX] Remote Write: Fixed remote write not updating on relabel configs change. #7073

## 2.17.2 / 2020-04-20

* [BUGFIX] Federation: Register federation metrics #7081
* [BUGFIX] PromQL: Fix panic in parser error handling #7132
* [BUGFIX] Rules: Fix reloads hanging when deleting a rule group that is being evaluated #7138
* [BUGFIX] TSDB: Fix a memory leak when prometheus starts with an empty TSDB WAL #7135
* [BUGFIX] TSDB: Make isolation more robust to panics in web handlers #7129 #7136

## 2.17.1 / 2020-03-26

* [BUGFIX] TSDB: Fix query performance regression that increased memory and CPU usage #7051

## 2.17.0 / 2020-03-24

This release implements isolation in TSDB. API queries and recording rules are
guaranteed to only see full scrapes and full recording rules. This comes with a
certain overhead in resource usage. Depending on the situation, there might be
some increase in memory usage, CPU usage, or query latency.

* [FEATURE] TSDB: Support isolation #6841
* [ENHANCEMENT] PromQL: Allow more keywords as metric names #6933
* [ENHANCEMENT] React UI: Add normalization of localhost URLs in targets page #6794
* [ENHANCEMENT] Remote read: Read from remote storage concurrently #6770
* [ENHANCEMENT] Rules: Mark deleted rule series as stale after a reload #6745
* [ENHANCEMENT] Scrape: Log scrape append failures as debug rather than warn #6852
* [ENHANCEMENT] TSDB: Improve query performance for queries that partially hit the head #6676
* [ENHANCEMENT] Consul SD: Expose service health as meta label #5313
* [ENHANCEMENT] EC2 SD: Expose EC2 instance lifecycle as meta label #6914
* [ENHANCEMENT] Kubernetes SD: Expose service type as meta label for K8s service role #6684
* [ENHANCEMENT] Kubernetes SD: Expose label_selector and field_selector #6807
* [ENHANCEMENT] Openstack SD: Expose hypervisor id as meta label #6962
* [BUGFIX] PromQL: Do not escape HTML-like chars in query log #6834 #6795
* [BUGFIX] React UI: Fix data table matrix values #6896
* [BUGFIX] React UI: Fix new targets page not loading when using non-ASCII characters #6892
* [BUGFIX] Remote read: Fix duplication of metrics read from remote storage with external labels #6967 #7018
* [BUGFIX] Remote write: Register WAL watcher and live reader metrics for all remotes, not just the first one #6998
* [BUGFIX] Scrape: Prevent removal of metric names upon relabeling #6891
* [BUGFIX] Scrape: Fix 'superfluous response.WriteHeader call' errors when scrape fails under some circonstances #6986
* [BUGFIX] Scrape: Fix crash when reloads are separated by two scrape intervals #7011

## 2.16.0 / 2020-02-13

* [FEATURE] React UI: Support local timezone on /graph #6692
* [FEATURE] PromQL: add absent_over_time query function #6490
* [FEATURE] Adding optional logging of queries to their own file #6520
* [ENHANCEMENT] React UI: Add support for rules page and "Xs ago" duration displays #6503
* [ENHANCEMENT] React UI: alerts page, replace filtering togglers tabs with checkboxes #6543
* [ENHANCEMENT] TSDB: Export metric for WAL write errors #6647
* [ENHANCEMENT] TSDB: Improve query performance for queries that only touch the most recent 2h of data. #6651
* [ENHANCEMENT] PromQL: Refactoring in parser errors to improve error messages #6634
* [ENHANCEMENT] PromQL: Support trailing commas in grouping opts #6480
* [ENHANCEMENT] Scrape: Reduce memory usage on reloads by reusing scrape cache #6670
* [ENHANCEMENT] Scrape: Add metrics to track bytes and entries in the metadata cache #6675
* [ENHANCEMENT] promtool: Add support for line-column numbers for invalid rules output #6533
* [ENHANCEMENT] Avoid restarting rule groups when it is unnecessary #6450
* [BUGFIX] React UI: Send cookies on fetch() on older browsers #6553
* [BUGFIX] React UI: adopt grafana flot fix for stacked graphs #6603
* [BUFGIX] React UI: broken graph page browser history so that back button works as expected #6659
* [BUGFIX] TSDB: ensure compactionsSkipped metric is registered, and log proper error if one is returned from head.Init #6616
* [BUGFIX] TSDB: return an error on ingesting series with duplicate labels #6664
* [BUGFIX] PromQL: Fix unary operator precedence #6579
* [BUGFIX] PromQL: Respect query.timeout even when we reach query.max-concurrency #6712
* [BUGFIX] PromQL: Fix string and parentheses handling in engine, which affected React UI #6612
* [BUGFIX] PromQL: Remove output labels returned by absent() if they are produced by multiple identical label matchers #6493
* [BUGFIX] Scrape: Validate that OpenMetrics input ends with `# EOF` #6505
* [BUGFIX] Remote read: return the correct error if configs can't be marshal'd to JSON #6622
* [BUGFIX] Remote write: Make remote client `Store` use passed context, which can affect shutdown timing #6673
* [BUGFIX] Remote write: Improve sharding calculation in cases where we would always be consistently behind by tracking pendingSamples #6511
* [BUGFIX] Ensure prometheus_rule_group metrics are deleted when a rule group is removed #6693

## 2.15.2 / 2020-01-06

* [BUGFIX] TSDB: Fixed support for TSDB blocks built with Prometheus before 2.1.0. #6564
* [BUGFIX] TSDB: Fixed block compaction issues on Windows. #6547

## 2.15.1 / 2019-12-25

* [BUGFIX] TSDB: Fixed race on concurrent queries against same data. #6512

## 2.15.0 / 2019-12-23

* [CHANGE] Discovery: Removed `prometheus_sd_kubernetes_cache_*` metrics. Additionally `prometheus_sd_kubernetes_workqueue_latency_seconds` and `prometheus_sd_kubernetes_workqueue_work_duration_seconds` metrics now show correct values in seconds. #6393
* [CHANGE] Remote write: Changed `query` label on `prometheus_remote_storage_*` metrics to `remote_name` and `url`. #6043
* [FEATURE] API: Added new endpoint for exposing per metric metadata `/metadata`. #6420 #6442
* [ENHANCEMENT] TSDB: Significantly reduced memory footprint of loaded TSDB blocks. #6418 #6461
* [ENHANCEMENT] TSDB: Significantly optimized what we buffer during compaction which should result in lower memory footprint during compaction. #6422 #6452 #6468 #6475
* [ENHANCEMENT] TSDB: Improve replay latency. #6230
* [ENHANCEMENT] TSDB: WAL size is now used for size based retention calculation. #5886
* [ENHANCEMENT] Remote read: Added query grouping and range hints to the remote read request #6401
* [ENHANCEMENT] Remote write: Added `prometheus_remote_storage_sent_bytes_total` counter per queue. #6344
* [ENHANCEMENT] promql: Improved PromQL parser performance. #6356
* [ENHANCEMENT] React UI: Implemented missing pages like `/targets` #6276, TSDB status page #6281 #6267 and many other fixes and performance improvements.
* [ENHANCEMENT] promql: Prometheus now accepts spaces between time range and square bracket. e.g `[ 5m]` #6065
* [BUGFIX] Config: Fixed alertmanager configuration to not miss targets when configurations are similar. #6455
* [BUGFIX] Remote write: Value of `prometheus_remote_storage_shards_desired` gauge shows raw value of desired shards and it's updated correctly. #6378
* [BUGFIX] Rules: Prometheus now fails the evaluation of rules and alerts where metric results collide with labels specified in `labels` field. #6469
* [BUGFIX] API: Targets Metadata API `/targets/metadata` now accepts empty `match_targets` parameter as in the spec. #6303

## 2.14.0 / 2019-11-11

* [SECURITY/BUGFIX] UI: Ensure warnings from the API are escaped. #6279
* [FEATURE] API: `/api/v1/status/runtimeinfo` and `/api/v1/status/buildinfo` endpoints added for use by the React UI. #6243
* [FEATURE] React UI: implement the new experimental React based UI. #5694 and many more
  * Can be found by under `/new`.
  * Not all pages are implemented yet.
* [FEATURE] Status: Cardinality statistics added to the Runtime & Build Information page. #6125
* [ENHANCEMENT/BUGFIX] Remote write: fix delays in remote write after a compaction. #6021
* [ENHANCEMENT] UI: Alerts can be filtered by state. #5758
* [BUGFIX] API: lifecycle endpoints return 403 when not enabled. #6057
* [BUGFIX] Build: Fix Solaris build. #6149
* [BUGFIX] Promtool: Remove false duplicate rule warnings when checking rule files with alerts. #6270
* [BUGFIX] Remote write: restore use of deduplicating logger in remote write. #6113
* [BUGFIX] Remote write: do not reshard when unable to send samples. #6111
* [BUGFIX] Service discovery: errors are no longer logged on context cancellation. #6116, #6133
* [BUGFIX] UI: handle null response from API properly. #6071

## 2.13.1 / 2019-10-16

* [BUGFIX] Fix panic in ARM builds of Prometheus. #6110
* [BUGFIX] promql: fix potential panic in the query logger. #6094
* [BUGFIX] Multiple errors of http: superfluous response.WriteHeader call in the logs. #6145

## 2.13.0 / 2019-10-04

* [SECURITY/BUGFIX] UI: Fix a Stored DOM XSS vulnerability with query history [CVE-2019-10215](http://cve.mitre.org/cgi-bin/cvename.cgi?name=CVE-2019-10215). #6098
* [CHANGE] Metrics: renamed prometheus_sd_configs_failed_total to prometheus_sd_failed_configs and changed to Gauge #5254
* [ENHANCEMENT] Include the tsdb tool in builds. #6089
* [ENHANCEMENT] Service discovery: add new node address types for kubernetes. #5902
* [ENHANCEMENT] UI: show warnings if query have returned some warnings. #5964
* [ENHANCEMENT] Remote write: reduce memory usage of the series cache. #5849
* [ENHANCEMENT] Remote read: use remote read streaming to reduce memory usage. #5703
* [ENHANCEMENT] Metrics: added metrics for remote write max/min/desired shards to queue manager. #5787
* [ENHANCEMENT] Promtool: show the warnings during label query. #5924
* [ENHANCEMENT] Promtool: improve error messages when parsing bad rules. #5965
* [ENHANCEMENT] Promtool: more promlint rules. #5515
* [BUGFIX] Promtool: fix recording inconsistency due to duplicate labels. #6026
* [BUGFIX] UI: fixes service-discovery view when accessed from unhealthy targets. #5915
* [BUGFIX] Metrics format: OpenMetrics parser crashes on short input. #5939
* [BUGFIX] UI: avoid truncated Y-axis values. #6014

## 2.12.0 / 2019-08-17

* [FEATURE] Track currently active PromQL queries in a log file. #5794
* [FEATURE] Enable and provide binaries for `mips64` / `mips64le` architectures. #5792
* [ENHANCEMENT] Improve responsiveness of targets web UI and API endpoint. #5740
* [ENHANCEMENT] Improve remote write desired shards calculation. #5763
* [ENHANCEMENT] Flush TSDB pages more precisely. tsdb#660
* [ENHANCEMENT] Add `prometheus_tsdb_retention_limit_bytes` metric. tsdb#667
* [ENHANCEMENT] Add logging during TSDB WAL replay on startup. tsdb#662
* [ENHANCEMENT] Improve TSDB memory usage. tsdb#653, tsdb#643, tsdb#654, tsdb#642, tsdb#627
* [BUGFIX] Check for duplicate label names in remote read. #5829
* [BUGFIX] Mark deleted rules' series as stale on next evaluation. #5759
* [BUGFIX] Fix JavaScript error when showing warning about out-of-sync server time. #5833
* [BUGFIX] Fix `promtool test rules` panic when providing empty `exp_labels`. #5774
* [BUGFIX] Only check last directory when discovering checkpoint number. #5756
* [BUGFIX] Fix error propagation in WAL watcher helper functions. #5741
* [BUGFIX] Correctly handle empty labels from alert templates. #5845

## 2.11.2 / 2019-08-14

* [BUGFIX/SECURITY] Fix a Stored DOM XSS vulnerability with query history. #5888

## 2.11.1 / 2019-07-10

* [BUGFIX] Fix potential panic when prometheus is watching multiple zookeeper paths. #5749

## 2.11.0 / 2019-07-09

* [CHANGE] Remove `max_retries` from queue_config (it has been unused since rewriting remote-write to utilize the write-ahead-log). #5649
* [CHANGE] The meta file `BlockStats` no longer holds size information. This is now dynamically calculated and kept in memory. It also includes the meta file size which was not included before. tsdb#637
* [CHANGE] Renamed metric from `prometheus_tsdb_wal_reader_corruption_errors` to `prometheus_tsdb_wal_reader_corruption_errors_total`. tsdb#622
* [FEATURE] Add option to use Alertmanager API v2. #5482
* [FEATURE] Added `humanizePercentage` function for templates. #5670
* [FEATURE] Include InitContainers in Kubernetes Service Discovery. #5598
* [FEATURE] Provide option to compress WAL records using Snappy. [#609](https://github.com/prometheus/tsdb/pull/609)
* [ENHANCEMENT] Create new clean segment when starting the WAL. tsdb#608
* [ENHANCEMENT] Reduce allocations in PromQL aggregations. #5641
* [ENHANCEMENT] Add storage warnings to LabelValues and LabelNames API results. #5673
* [ENHANCEMENT] Add `prometheus_http_requests_total` metric. #5640
* [ENHANCEMENT] Enable openbsd/arm build. #5696
* [ENHANCEMENT] Remote-write allocation improvements. #5614
* [ENHANCEMENT] Query performance improvement: Efficient iteration and search in HashForLabels and HashWithoutLabels. #5707
* [ENHANCEMENT] Allow injection of arbitrary headers in promtool. #4389
* [ENHANCEMENT] Allow passing `external_labels` in alert unit tests groups. #5608
* [ENHANCEMENT] Allows globs for rules when unit testing. #5595
* [ENHANCEMENT] Improved postings intersection matching. tsdb#616
* [ENHANCEMENT] Reduced disk usage for WAL for small setups. tsdb#605
* [ENHANCEMENT] Optimize queries using regexp for set lookups. tsdb#602
* [BUGFIX] resolve race condition in maxGauge. #5647
* [BUGFIX] Fix ZooKeeper connection leak. #5675
* [BUGFIX] Improved atomicity of .tmp block replacement during compaction for usual case. tsdb#636
* [BUGFIX] Fix "unknown series references" after clean shutdown. tsdb#623
* [BUGFIX] Re-calculate block size when calling `block.Delete`. tsdb#637
* [BUGFIX] Fix unsafe snapshots with head block. tsdb#641
* [BUGFIX] `prometheus_tsdb_compactions_failed_total` is now incremented on any compaction failure. tsdb#613

## 2.10.0 / 2019-05-25

* [CHANGE/BUGFIX] API: Encode alert values as string to correctly represent Inf/NaN. #5582
* [FEATURE] Template expansion: Make external labels available as `$externalLabels` in alert and console template expansion. #5463
* [FEATURE] TSDB: Add `prometheus_tsdb_wal_segment_current` metric for the WAL segment index that TSDB is currently writing to. tsdb#601
* [FEATURE] Scrape: Add `scrape_series_added` per-scrape metric. #5546
* [ENHANCEMENT] Discovery/kubernetes: Add labels `__meta_kubernetes_endpoint_node_name` and `__meta_kubernetes_endpoint_hostname`. #5571
* [ENHANCEMENT] Discovery/azure: Add label `__meta_azure_machine_public_ip`. #5475
* [ENHANCEMENT] TSDB: Simplify mergedPostings.Seek, resulting in better performance if there are many posting lists. tsdb#595
* [ENHANCEMENT] Log filesystem type on startup. #5558
* [ENHANCEMENT] Cmd/promtool: Use POST requests for Query and QueryRange. client_golang#557
* [ENHANCEMENT] Web: Sort alerts by group name. #5448
* [ENHANCEMENT] Console templates: Add convenience variables `$rawParams`, `$params`, `$path`. #5463
* [BUGFIX] TSDB: Don't panic when running out of disk space and recover nicely from the condition. tsdb#582
* [BUGFIX] TSDB: Correctly handle empty labels. tsdb#594
* [BUGFIX] TSDB: Don't crash on an unknown tombstone reference. tsdb#604
* [BUGFIX] Storage/remote: Remove queue-manager specific metrics if queue no longer exists. #5445 #5485 #5555
* [BUGFIX] PromQL: Correctly display `{__name__="a"}`. #5552
* [BUGFIX] Discovery/kubernetes: Use `service` rather than `ingress` as the name for the service workqueue. #5520
* [BUGFIX] Discovery/azure: Don't panic on a VM with a public IP. #5587
* [BUGFIX] Discovery/triton: Always read HTTP body to completion. #5596
* [BUGFIX] Web: Fixed Content-Type for js and css instead of using `/etc/mime.types`. #5551

## 2.9.2 / 2019-04-24

* [BUGFIX] Make sure subquery range is taken into account for selection #5467
* [BUGFIX] Exhaust every request body before closing it #5166
* [BUGFIX] Cmd/promtool: return errors from rule evaluations #5483
* [BUGFIX] Remote Storage: string interner should not panic in release #5487
* [BUGFIX] Fix memory allocation regression in mergedPostings.Seek tsdb#586

## 2.9.1 / 2019-04-16

* [BUGFIX] Discovery/kubernetes: fix missing label sanitization #5462
* [BUGFIX] Remote_write: Prevent reshard concurrent with calling stop #5460

## 2.9.0 / 2019-04-15

This releases uses Go 1.12, which includes a change in how memory is released
to Linux. This will cause RSS to be reported as higher, however this is harmless
and the memory is available to the kernel when it needs it.

* [CHANGE/ENHANCEMENT] Update Consul to support catalog.ServiceMultipleTags. #5151
* [FEATURE] Add honor_timestamps scrape option. #5304
* [ENHANCEMENT] Discovery/kubernetes: add present labels for labels/annotations. #5443
* [ENHANCEMENT] OpenStack SD: Add ProjectID and UserID meta labels. #5431
* [ENHANCEMENT] Add GODEBUG and retention to the runtime page. #5324 #5322
* [ENHANCEMENT] Add support for POSTing to /series endpoint. #5422
* [ENHANCEMENT] Support PUT methods for Lifecycle and Admin APIs. #5376
* [ENHANCEMENT] Scrape: Add global jitter for HA server. #5181
* [ENHANCEMENT] Check for cancellation on every step of a range evaluation. #5131
* [ENHANCEMENT] String interning for labels & values in the remote_write path. #5316
* [ENHANCEMENT] Don't lose the scrape cache on a failed scrape. #5414
* [ENHANCEMENT] Reload cert files from disk automatically. common#173
* [ENHANCEMENT] Use fixed length millisecond timestamp format for logs. common#172
* [ENHANCEMENT] Performance improvements for postings. tsdb#509 tsdb#572
* [BUGFIX] Remote Write: fix checkpoint reading. #5429
* [BUGFIX] Check if label value is valid when unmarshaling external labels from YAML. #5316
* [BUGFIX] Promparse: sort all labels when parsing. #5372
* [BUGFIX] Reload rules: copy state on both name and labels. #5368
* [BUGFIX] Exponentiation operator to drop metric name in result of operation. #5329
* [BUGFIX] Config: resolve more file paths. #5284
* [BUGFIX] Promtool: resolve relative paths in alert test files. #5336
* [BUGFIX] Set TLSHandshakeTimeout in HTTP transport. common#179
* [BUGFIX] Use fsync to be more resilient to machine crashes. tsdb#573 tsdb#578
* [BUGFIX] Keep series that are still in WAL in checkpoints. tsdb#577
* [BUGFIX] Fix output sample values for scalar-to-vector comparison operations. #5454

## 2.8.1 / 2019-03-28

* [BUGFIX] Display the job labels in `/targets` which was removed accidentally. #5406

## 2.8.0 / 2019-03-12

This release uses Write-Ahead Logging (WAL) for the remote_write API. This currently causes a slight increase in memory usage, which will be addressed in future releases.

* [CHANGE] Default time retention is used only when no size based retention is specified. These are flags where time retention is specified by the flag `--storage.tsdb.retention` and size retention by `--storage.tsdb.retention.size`. #5216
* [CHANGE] `prometheus_tsdb_storage_blocks_bytes_total` is now `prometheus_tsdb_storage_blocks_bytes`. prometheus/tsdb#506
* [FEATURE] [EXPERIMENTAL] Time overlapping blocks are now allowed; vertical compaction and vertical query merge. It is an optional feature which is controlled by the `--storage.tsdb.allow-overlapping-blocks` flag, disabled by default. prometheus/tsdb#370
* [ENHANCEMENT] Use the WAL for remote_write API. #4588
* [ENHANCEMENT] Query performance improvements. prometheus/tsdb#531
* [ENHANCEMENT] UI enhancements with upgrade to Bootstrap 4. #5226
* [ENHANCEMENT] Reduce time that Alertmanagers are in flux when reloaded. #5126
* [ENHANCEMENT] Limit number of metrics displayed on UI to 10000. #5139
* [ENHANCEMENT] (1) Remember All/Unhealthy choice on target-overview when reloading page. (2) Resize text-input area on Graph page on mouseclick. #5201
* [ENHANCEMENT] In `histogram_quantile` merge buckets with equivalent le values. #5158.
* [ENHANCEMENT] Show list of offending labels in the error message in many-to-many scenarios. #5189
* [ENHANCEMENT] Show `Storage Retention` criteria in effect on `/status` page. #5322
* [BUGFIX] Fix sorting of rule groups. #5260
* [BUGFIX] Fix support for password_file and bearer_token_file in Kubernetes SD. #5211
* [BUGFIX] Scrape: catch errors when creating HTTP clients #5182. Adds new metrics:
  * `prometheus_target_scrape_pools_total`
  * `prometheus_target_scrape_pools_failed_total`
  * `prometheus_target_scrape_pool_reloads_total`
  * `prometheus_target_scrape_pool_reloads_failed_total`
* [BUGFIX] Fix panic when aggregator param is not a literal. #5290

## 2.7.2 / 2019-03-02

* [BUGFIX] `prometheus_rule_group_last_evaluation_timestamp_seconds` is now a unix timestamp. #5186

## 2.7.1 / 2019-01-31

This release has a fix for a Stored DOM XSS vulnerability that can be triggered when using the query history functionality. Thanks to Dor Tumarkin from Checkmarx for reporting it.

* [BUGFIX/SECURITY] Fix a Stored DOM XSS vulnerability with query history. #5163
* [BUGFIX] `prometheus_rule_group_last_duration_seconds` now reports seconds instead of nanoseconds. #5153
* [BUGFIX] Make sure the targets are consistently sorted in the targets page. #5161

## 2.7.0 / 2019-01-28

We're rolling back the Dockerfile changes introduced in 2.6.0. If you made changes to your docker deployment in 2.6.0, you will need to roll them back. This release also adds experimental support for disk size based retention. To accommodate that we are deprecating the flag `storage.tsdb.retention` in favour of `storage.tsdb.retention.time`. We print a warning if the flag is in use, but it will function without breaking until Prometheus 3.0.

* [CHANGE] Rollback Dockerfile to version at 2.5.0. Rollback of the breaking change introduced in 2.6.0. #5122
* [FEATURE] Add subqueries to PromQL. #4831
* [FEATURE] [EXPERIMENTAL] Add support for disk size based retention. Note that we don't consider the WAL size which could be significant and the time based retention policy also applies. #5109 prometheus/tsdb#343
* [FEATURE] Add CORS origin flag. #5011
* [ENHANCEMENT] Consul SD: Add tagged address to the discovery metadata. #5001
* [ENHANCEMENT] Kubernetes SD: Add service external IP and external name to the discovery metadata. #4940
* [ENHANCEMENT] Azure SD: Add support for Managed Identity authentication. #4590
* [ENHANCEMENT] Azure SD: Add tenant and subscription IDs to the discovery metadata. #4969
* [ENHANCEMENT] OpenStack SD: Add support for application credentials based authentication. #4968
* [ENHANCEMENT] Add metric for number of rule groups loaded. #5090
* [BUGFIX] Avoid duplicate tests for alert unit tests. #4964
* [BUGFIX] Don't depend on given order when comparing samples in alert unit testing. #5049
* [BUGFIX] Make sure the retention period doesn't overflow. #5112
* [BUGFIX] Make sure the blocks don't get very large. #5112
* [BUGFIX] Don't generate blocks with no samples. prometheus/tsdb#374
* [BUGFIX] Reintroduce metric for WAL corruptions. prometheus/tsdb#473

## 2.6.1 / 2019-01-15

* [BUGFIX] Azure SD: Fix discovery getting stuck sometimes. #5088
* [BUGFIX] Marathon SD: Use `Tasks.Ports` when `RequirePorts` is `false`. #5026
* [BUGFIX] Promtool: Fix "out-of-order sample" errors when testing rules. #5069

## 2.6.0 / 2018-12-17

* [CHANGE] Remove default flags from the container's entrypoint, run Prometheus from `/etc/prometheus` and symlink the storage directory to `/etc/prometheus/data`. #4976
* [CHANGE] Promtool: Remove the `update` command. #3839
* [FEATURE] Add JSON log format via the `--log.format` flag. #4876
* [FEATURE] API: Add /api/v1/labels endpoint to get all label names. #4835
* [FEATURE] Web: Allow setting the page's title via the `--web.ui-title` flag. #4841
* [ENHANCEMENT] Add `prometheus_tsdb_lowest_timestamp_seconds`, `prometheus_tsdb_head_min_time_seconds` and `prometheus_tsdb_head_max_time_seconds` metrics. #4888
* [ENHANCEMENT] Add `rule_group_last_evaluation_timestamp_seconds` metric. #4852
* [ENHANCEMENT] Add `prometheus_template_text_expansion_failures_total` and `prometheus_template_text_expansions_total` metrics. #4747
* [ENHANCEMENT] Set consistent User-Agent header in outgoing requests. #4891
* [ENHANCEMENT] Azure SD: Error out at load time when authentication parameters are missing. #4907
* [ENHANCEMENT] EC2 SD: Add the machine's private DNS name to the discovery metadata. #4693
* [ENHANCEMENT] EC2 SD: Add the operating system's platform to the discovery metadata. #4663
* [ENHANCEMENT] Kubernetes SD: Add the pod's phase to the discovery metadata. #4824
* [ENHANCEMENT] Kubernetes SD: Log Kubernetes messages. #4931
* [ENHANCEMENT] Promtool: Collect CPU and trace profiles. #4897
* [ENHANCEMENT] Promtool: Support writing output as JSON. #4848
* [ENHANCEMENT] Remote Read: Return available data if remote read fails partially. #4832
* [ENHANCEMENT] Remote Write: Improve queue performance. #4772
* [ENHANCEMENT] Remote Write: Add min_shards parameter to set the minimum number of shards. #4924
* [ENHANCEMENT] TSDB: Improve WAL reading. #4953
* [ENHANCEMENT] TSDB: Memory improvements. #4953
* [ENHANCEMENT] Web: Log stack traces on panic. #4221
* [ENHANCEMENT] Web UI: Add copy to clipboard button for configuration. #4410
* [ENHANCEMENT] Web UI: Support console queries at specific times. #4764
* [ENHANCEMENT] Web UI: group targets by job then instance. #4898 #4806
* [BUGFIX] Deduplicate handler labels for HTTP metrics. #4732
* [BUGFIX] Fix leaked queriers causing shutdowns to hang. #4922
* [BUGFIX] Fix configuration loading panics on nil pointer slice elements. #4942
* [BUGFIX] API: Correctly skip mismatching targets on /api/v1/targets/metadata. #4905
* [BUGFIX] API: Better rounding for incoming query timestamps. #4941
* [BUGFIX] Azure SD: Fix panic. #4867
* [BUGFIX] Console templates: Fix hover when the metric has a null value. #4906
* [BUGFIX] Discovery: Remove all targets when the scrape configuration gets empty. #4819
* [BUGFIX] Marathon SD: Fix leaked connections. #4915
* [BUGFIX] Marathon SD: Use 'hostPort' member of portMapping to construct target endpoints. #4887
* [BUGFIX] PromQL: Fix a goroutine leak in the lexer/parser. #4858
* [BUGFIX] Scrape: Pass through content-type for non-compressed output. #4912
* [BUGFIX] Scrape: Fix deadlock in the scrape's manager. #4894
* [BUGFIX] Scrape: Scrape targets at fixed intervals even after Prometheus restarts. #4926
* [BUGFIX] TSDB: Support restored snapshots including the head properly. #4953
* [BUGFIX] TSDB: Repair WAL when the last record in a segment is torn. #4953
* [BUGFIX] TSDB: Fix unclosed file readers on Windows systems. #4997
* [BUGFIX] Web: Avoid proxy to connect to the local gRPC server. #4572

## 2.5.0 / 2018-11-06

* [CHANGE] Group targets by scrape config instead of job name. #4806 #4526
* [CHANGE] Marathon SD: Various changes to adapt to Marathon 1.5+. #4499
* [CHANGE] Discovery: Split `prometheus_sd_discovered_targets` metric by scrape and notify (Alertmanager SD) as well as by section in the respective configuration. #4753
* [FEATURE] Add OpenMetrics support for scraping (EXPERIMENTAL). #4700
* [FEATURE] Add unit testing for rules. #4350
* [FEATURE] Make maximum number of samples per query configurable via `--query.max-samples` flag. #4513
* [FEATURE] Make maximum number of concurrent remote reads configurable via `--storage.remote.read-concurrent-limit` flag. #4656
* [ENHANCEMENT] Support s390x platform for Linux. #4605
* [ENHANCEMENT] API: Add `prometheus_api_remote_read_queries` metric tracking currently executed or waiting remote read API requests. #4699
* [ENHANCEMENT] Remote Read: Add `prometheus_remote_storage_remote_read_queries` metric tracking currently in-flight remote read queries. #4677
* [ENHANCEMENT] Remote Read: Reduced memory usage. #4655
* [ENHANCEMENT] Discovery: Add `prometheus_sd_discovered_targets`, `prometheus_sd_received_updates_total`, `prometheus_sd_updates_delayed_total`, and `prometheus_sd_updates_total` metrics for discovery subsystem. #4667
* [ENHANCEMENT] Discovery: Improve performance of previously slow updates of changes of targets. #4526
* [ENHANCEMENT] Kubernetes SD: Add extended metrics. #4458
* [ENHANCEMENT] OpenStack SD: Support discovering instances from all projects. #4682
* [ENHANCEMENT] OpenStack SD: Discover all interfaces. #4649
* [ENHANCEMENT] OpenStack SD: Support `tls_config` for the used HTTP client. #4654
* [ENHANCEMENT] Triton SD: Add ability to filter triton_sd targets by pre-defined groups. #4701
* [ENHANCEMENT] Web UI: Avoid browser spell-checking in expression field. #4728
* [ENHANCEMENT] Web UI: Add scrape duration and last evaluation time in targets and rules pages. #4722
* [ENHANCEMENT] Web UI: Improve rule view by wrapping lines. #4702
* [ENHANCEMENT] Rules: Error out at load time for invalid templates, rather than at evaluation time. #4537
* [ENHANCEMENT] TSDB: Add metrics for WAL operations. #4692
* [BUGFIX] Change max/min over_time to handle NaNs properly. #4386
* [BUGFIX] Check label name for `count_values` PromQL function. #4585
* [BUGFIX] Ensure that vectors and matrices do not contain identical label-sets. #4589

## 2.4.3 / 2018-10-04

* [BUGFIX] Fix panic when using custom EC2 API for SD #4672
* [BUGFIX] Fix panic when Zookeeper SD cannot connect to servers #4669
* [BUGFIX] Make the skip_head an optional parameter for snapshot API #4674

## 2.4.2 / 2018-09-21

The last release didn't have bugfix included due to a vendoring error.

* [BUGFIX] Handle WAL corruptions properly prometheus/tsdb#389
* [BUGFIX] Handle WAL migrations correctly on Windows prometheus/tsdb#392

## 2.4.1 / 2018-09-19

* [ENHANCEMENT] New TSDB metrics prometheus/tsdb#375 prometheus/tsdb#363
* [BUGFIX] Render UI correctly for Windows #4616

## 2.4.0 / 2018-09-11

This release includes multiple bugfixes and features. Further, the WAL implementation has been re-written so the storage is not forward compatible. Prometheus 2.3 storage will work on 2.4 but not vice-versa.

* [CHANGE] Reduce remote write default retries #4279
* [CHANGE] Remove /heap endpoint #4460
* [FEATURE] Persist alert 'for' state across restarts #4061
* [FEATURE] Add API providing per target metric metadata #4183
* [FEATURE] Add API providing recording and alerting rules #4318 #4501
* [ENHANCEMENT] Brand new WAL implementation for TSDB. Forwards incompatible with previous WAL.
* [ENHANCEMENT] Show rule evaluation errors in UI #4457
* [ENHANCEMENT] Throttle resends of alerts to Alertmanager #4538
* [ENHANCEMENT] Send EndsAt along with the alert to Alertmanager #4550
* [ENHANCEMENT] Limit the samples returned by remote read endpoint #4532
* [ENHANCEMENT] Limit the data read in through remote read #4239
* [ENHANCEMENT] Coalesce identical SD configurations #3912
* [ENHANCEMENT] `promtool`: Add new commands for debugging and querying #4247 #4308 #4346 #4454
* [ENHANCEMENT] Update console examples for node_exporter v0.16.0 #4208
* [ENHANCEMENT] Optimize PromQL aggregations #4248
* [ENHANCEMENT] Remote read: Add Offset to hints #4226
* [ENHANCEMENT] `consul_sd`: Add support for ServiceMeta field #4280
* [ENHANCEMENT] `ec2_sd`: Maintain order of subnet_id label #4405
* [ENHANCEMENT] `ec2_sd`: Add support for custom endpoint to support EC2 compliant APIs #4333
* [ENHANCEMENT] `ec2_sd`: Add instance_owner label #4514
* [ENHANCEMENT] `azure_sd`: Add support for VMSS discovery and multiple environments #4202 #4569
* [ENHANCEMENT] `gce_sd`: Add instance_id label #4488
* [ENHANCEMENT] Forbid rule-abiding robots from indexing #4266
* [ENHANCEMENT] Log virtual memory limits on startup #4418
* [BUGFIX] Wait for service discovery to stop before exiting #4508
* [BUGFIX] Render SD configs properly #4338
* [BUGFIX] Only add LookbackDelta to vector selectors #4399
* [BUGFIX] `ec2_sd`: Handle panic-ing nil pointer #4469
* [BUGFIX] `consul_sd`: Stop leaking connections #4443
* [BUGFIX] Use templated labels also to identify alerts #4500
* [BUGFIX] Reduce floating point errors in stddev and related functions #4533
* [BUGFIX] Log errors while encoding responses #4359

## 2.3.2 / 2018-07-12

* [BUGFIX] Fix various tsdb bugs #4369
* [BUGFIX] Reorder startup and shutdown to prevent panics. #4321
* [BUGFIX] Exit with non-zero code on error #4296
* [BUGFIX] discovery/kubernetes/ingress: fix scheme discovery #4329
* [BUGFIX] Fix race in zookeeper sd #4355
* [BUGFIX] Better timeout handling in promql #4291 #4300
* [BUGFIX] Propagate errors when selecting series from the tsdb #4136

## 2.3.1 / 2018-06-19

* [BUGFIX] Avoid infinite loop on duplicate NaN values. #4275
* [BUGFIX] Fix nil pointer deference when using various API endpoints #4282
* [BUGFIX] config: set target group source index during unmarshaling #4245
* [BUGFIX] discovery/file: fix logging #4178
* [BUGFIX] kubernetes_sd: fix namespace filtering #4285
* [BUGFIX] web: restore old path prefix behavior #4273
* [BUGFIX] web: remove security headers added in 2.3.0 #4259

## 2.3.0 / 2018-06-05

* [CHANGE] `marathon_sd`: use `auth_token` and `auth_token_file` for token-based authentication instead of `bearer_token` and `bearer_token_file` respectively.
* [CHANGE] Metric names for HTTP server metrics changed
* [FEATURE] Add query commands to promtool
* [FEATURE] Add security headers to HTTP server responses
* [FEATURE] Pass query hints via remote read API
* [FEATURE] Basic auth passwords can now be configured via file across all configuration
* [ENHANCEMENT] Optimize PromQL and API serialization for memory usage and allocations
* [ENHANCEMENT] Limit number of dropped targets in web UI
* [ENHANCEMENT] Consul and EC2 service discovery allow using server-side filtering for performance improvement
* [ENHANCEMENT] Add advanced filtering configuration to EC2 service discovery
* [ENHANCEMENT] `marathon_sd`: adds support for basic and bearer authentication, plus all other common HTTP client options (TLS config, proxy URL, etc.)
* [ENHANCEMENT] Provide machine type metadata and labels in GCE service discovery
* [ENHANCEMENT] Add pod controller kind and name to Kubernetes service discovery data
* [ENHANCEMENT] Move TSDB to flock-based log file that works with Docker containers
* [BUGFIX] Properly propagate storage errors in PromQL
* [BUGFIX] Fix path prefix for web pages
* [BUGFIX] Fix goroutine leak in Consul service discovery
* [BUGFIX] Fix races in scrape manager
* [BUGFIX] Fix OOM for very large k in PromQL topk() queries
* [BUGFIX] Make remote write more resilient to unavailable receivers
* [BUGFIX] Make remote write shutdown cleanly
* [BUGFIX] Don't leak files on errors in TSDB's tombstone cleanup
* [BUGFIX] Unary minus expressions now removes the metric name from results
* [BUGFIX] Fix bug that lead to wrong amount of samples considered for time range expressions

## 2.2.1 / 2018-03-13

* [BUGFIX] Fix data loss in TSDB on compaction
* [BUGFIX] Correctly stop timer in remote-write path
* [BUGFIX] Fix deadlock triggered by loading targets page
* [BUGFIX] Fix incorrect buffering of samples on range selection queries
* [BUGFIX] Handle large index files on windows properly

## 2.2.0 / 2018-03-08

* [CHANGE] Rename file SD mtime metric.
* [CHANGE] Send target update on empty pod IP in Kubernetes SD.
* [FEATURE] Add API endpoint for flags.
* [FEATURE] Add API endpoint for dropped targets.
* [FEATURE] Display annotations on alerts page.
* [FEATURE] Add option to skip head data when taking snapshots.
* [ENHANCEMENT] Federation performance improvement.
* [ENHANCEMENT] Read bearer token file on every scrape.
* [ENHANCEMENT] Improve typeahead on `/graph` page.
* [ENHANCEMENT] Change rule file formatting.
* [ENHANCEMENT] Set consul server default to `localhost:8500`.
* [ENHANCEMENT] Add dropped Alertmanagers to API info endpoint.
* [ENHANCEMENT] Add OS type meta label to Azure SD.
* [ENHANCEMENT] Validate required fields in SD configuration.
* [BUGFIX] Prevent stack overflow on deep recursion in TSDB.
* [BUGFIX] Correctly read offsets in index files that are greater than 4GB.
* [BUGFIX] Fix scraping behavior for empty labels.
* [BUGFIX] Drop metric name for bool modifier.
* [BUGFIX] Fix races in discovery.
* [BUGFIX] Fix Kubernetes endpoints SD for empty subsets.
* [BUGFIX] Throttle updates from SD providers, which caused increased CPU usage and allocations.
* [BUGFIX] Fix TSDB block reload issue.
* [BUGFIX] Fix PromQL printing of empty `without()`.
* [BUGFIX] Don't reset FiredAt for inactive alerts.
* [BUGFIX] Fix erroneous file version changes and repair existing data.

## 2.1.0 / 2018-01-19

* [FEATURE] New Service Discovery UI showing labels before and after relabelling.
* [FEATURE] New Admin APIs added to v1 to delete, snapshot and remove tombstones.
* [ENHANCEMENT] The graph UI autocomplete now includes your previous queries.
* [ENHANCEMENT] Federation is now much faster for large numbers of series.
* [ENHANCEMENT] Added new metrics to measure rule timings.
* [ENHANCEMENT] Rule evaluation times added to the rules UI.
* [ENHANCEMENT] Added metrics to measure modified time of file SD files.
* [ENHANCEMENT] Kubernetes SD now includes POD UID in discovery metadata.
* [ENHANCEMENT] The Query APIs now return optional stats on query execution times.
* [ENHANCEMENT] The index now no longer has the 4GiB size limit and is also smaller.
* [BUGFIX] Remote read `read_recent` option is now false by default.
* [BUGFIX] Pass the right configuration to each Alertmanager (AM) when using multiple AM configs.
* [BUGFIX] Fix not-matchers not selecting series with labels unset.
* [BUGFIX] tsdb: Fix occasional panic in head block.
* [BUGFIX] tsdb: Close files before deletion to fix retention issues on Windows and NFS.
* [BUGFIX] tsdb: Cleanup and do not retry failing compactions.
* [BUGFIX] tsdb: Close WAL while shutting down.

## 2.0.0 / 2017-11-08

This release includes a completely rewritten storage, huge performance
improvements, but also many backwards incompatible changes. For more
information, read the announcement blog post and migration guide.

<https://prometheus.io/blog/2017/11/08/announcing-prometheus-2-0/>
<https://prometheus.io/docs/prometheus/2.0/migration/>

* [CHANGE] Completely rewritten storage layer, with WAL. This is not backwards compatible with 1.x storage, and many flags have changed/disappeared.
* [CHANGE] New staleness behavior. Series now marked stale after target scrapes no longer return them, and soon after targets disappear from service discovery.
* [CHANGE] Rules files use YAML syntax now. Conversion tool added to promtool.
* [CHANGE] Removed `count_scalar`, `drop_common_labels` functions and `keep_common` modifier from PromQL.
* [CHANGE] Rewritten exposition format parser with much higher performance. The Protobuf exposition format is no longer supported.
* [CHANGE] Example console templates updated for new storage and metrics names. Examples other than node exporter and Prometheus removed.
* [CHANGE] Admin and lifecycle APIs now disabled by default, can be re-enabled via flags
* [CHANGE] Flags switched to using Kingpin, all flags are now --flagname rather than -flagname.
* [FEATURE/CHANGE] Remote read can be configured to not read data which is available locally. This is enabled by default.
* [FEATURE] Rules can be grouped now. Rules within a rule group are executed sequentially.
* [FEATURE] Added experimental GRPC apis
* [FEATURE] Add timestamp() function to PromQL.
* [ENHANCEMENT] Remove remote read from the query path if no remote storage is configured.
* [ENHANCEMENT] Bump Consul HTTP client timeout to not match the Consul SD watch timeout.
* [ENHANCEMENT] Go-conntrack added to provide HTTP connection metrics.
* [BUGFIX] Fix connection leak in Consul SD.

## 1.8.2 / 2017-11-04

* [BUGFIX] EC2 service discovery: Do not crash if tags are empty.

## 1.8.1 / 2017-10-19

* [BUGFIX] Correctly handle external labels on remote read endpoint

## 1.8.0 / 2017-10-06

* [CHANGE] Rule links link to the _Console_ tab rather than the _Graph_ tab to
  not trigger expensive range queries by default.
* [FEATURE] Ability to act as a remote read endpoint for other Prometheus
  servers.
* [FEATURE] K8s SD: Support discovery of ingresses.
* [FEATURE] Consul SD: Support for node metadata.
* [FEATURE] Openstack SD: Support discovery of hypervisors.
* [FEATURE] Expose current Prometheus config via `/status/config`.
* [FEATURE] Allow to collapse jobs on `/targets` page.
* [FEATURE] Add `/-/healthy` and `/-/ready` endpoints.
* [FEATURE] Add color scheme support to console templates.
* [ENHANCEMENT] Remote storage connections use HTTP keep-alive.
* [ENHANCEMENT] Improved logging about remote storage.
* [ENHANCEMENT] Relaxed URL validation.
* [ENHANCEMENT] Openstack SD: Handle instances without IP.
* [ENHANCEMENT] Make remote storage queue manager configurable.
* [ENHANCEMENT] Validate metrics returned from remote read.
* [ENHANCEMENT] EC2 SD: Set a default region.
* [ENHANCEMENT] Changed help link to `https://prometheus.io/docs`.
* [BUGFIX] Fix floating-point precision issue in `deriv` function.
* [BUGFIX] Fix pprof endpoints when -web.route-prefix or -web.external-url is
  used.
* [BUGFIX] Fix handling of `null` target groups in file-based SD.
* [BUGFIX] Set the sample timestamp in date-related PromQL functions.
* [BUGFIX] Apply path prefix to redirect from deprecated graph URL.
* [BUGFIX] Fixed tests on MS Windows.
* [BUGFIX] Check for invalid UTF-8 in label values after relabeling.

## 1.7.2 / 2017-09-26

* [BUGFIX] Correctly remove all targets from DNS service discovery if the
  corresponding DNS query succeeds and returns an empty result.
* [BUGFIX] Correctly parse resolution input in expression browser.
* [BUGFIX] Consistently use UTC in the date picker of the expression browser.
* [BUGFIX] Correctly handle multiple ports in Marathon service discovery.
* [BUGFIX] Fix HTML escaping so that HTML templates compile with Go1.9.
* [BUGFIX] Prevent number of remote write shards from going negative.
* [BUGFIX] In the graphs created by the expression browser, render very large
  and small numbers in a readable way.
* [BUGFIX] Fix a rarely occurring iterator issue in varbit encoded chunks.

## 1.7.1 / 2017-06-12

* [BUGFIX] Fix double prefix redirect.

## 1.7.0 / 2017-06-06

* [CHANGE] Compress remote storage requests and responses with unframed/raw snappy.
* [CHANGE] Properly elide secrets in config.
* [FEATURE] Add OpenStack service discovery.
* [FEATURE] Add ability to limit Kubernetes service discovery to certain namespaces.
* [FEATURE] Add metric for discovered number of Alertmanagers.
* [ENHANCEMENT] Print system information (uname) on start up.
* [ENHANCEMENT] Show gaps in graphs on expression browser.
* [ENHANCEMENT] Promtool linter checks counter naming and more reserved labels.
* [BUGFIX] Fix broken Mesos discovery.
* [BUGFIX] Fix redirect when external URL is set.
* [BUGFIX] Fix mutation of active alert elements by notifier.
* [BUGFIX] Fix HTTP error handling for remote write.
* [BUGFIX] Fix builds for Solaris/Illumos.
* [BUGFIX] Fix overflow checking in global config.
* [BUGFIX] Fix log level reporting issue.
* [BUGFIX] Fix ZooKeeper serverset discovery can become out-of-sync.

## 1.6.3 / 2017-05-18

* [BUGFIX] Fix disappearing Alertmanager targets in Alertmanager discovery.
* [BUGFIX] Fix panic with remote_write on ARMv7.
* [BUGFIX] Fix stacked graphs to adapt min/max values.

## 1.6.2 / 2017-05-11

* [BUGFIX] Fix potential memory leak in Kubernetes service discovery

## 1.6.1 / 2017-04-19

* [BUGFIX] Don't panic if storage has no FPs even after initial wait

## 1.6.0 / 2017-04-14

* [CHANGE] Replaced the remote write implementations for various backends by a
  generic write interface with example adapter implementation for various
  backends. Note that both the previous and the current remote write
  implementations are **experimental**.
* [FEATURE] New flag `-storage.local.target-heap-size` to tell Prometheus about
  the desired heap size. This deprecates the flags
  `-storage.local.memory-chunks` and `-storage.local.max-chunks-to-persist`,
  which are kept for backward compatibility.
* [FEATURE] Add `check-metrics` to `promtool` to lint metric names.
* [FEATURE] Add Joyent Triton discovery.
* [FEATURE] `X-Prometheus-Scrape-Timeout-Seconds` header in HTTP scrape
  requests.
* [FEATURE] Remote read interface, including example for InfluxDB. **Experimental.**
* [FEATURE] Enable Consul SD to connect via TLS.
* [FEATURE] Marathon SD supports multiple ports.
* [FEATURE] Marathon SD supports bearer token for authentication.
* [FEATURE] Custom timeout for queries.
* [FEATURE] Expose `buildQueryUrl` in `graph.js`.
* [FEATURE] Add `rickshawGraph` property to the graph object in console
  templates.
* [FEATURE] New metrics exported by Prometheus itself:
  * Summary `prometheus_engine_query_duration_seconds`
  * Counter `prometheus_evaluator_iterations_missed_total`
  * Counter `prometheus_evaluator_iterations_total`
  * Gauge `prometheus_local_storage_open_head_chunks`
  * Gauge `prometheus_local_storage_target_heap_size`
* [ENHANCEMENT] Reduce shut-down time by interrupting an ongoing checkpoint
  before starting the final checkpoint.
* [ENHANCEMENT] Auto-tweak times between checkpoints to limit time spent in
  checkpointing to 50%.
* [ENHANCEMENT] Improved crash recovery deals better with certain index
  corruptions.
* [ENHANCEMENT] Graphing deals better with constant time series.
* [ENHANCEMENT] Retry remote writes on recoverable errors.
* [ENHANCEMENT] Evict unused chunk descriptors during crash recovery to limit
  memory usage.
* [ENHANCEMENT] Smoother disk usage during series maintenance.
* [ENHANCEMENT] Targets on targets page sorted by instance within a job.
* [ENHANCEMENT] Sort labels in federation.
* [ENHANCEMENT] Set `GOGC=40` by default, which results in much better memory
  utilization at the price of slightly higher CPU usage. If `GOGC` is set by
  the user, it is still honored as usual.
* [ENHANCEMENT] Close head chunks after being idle for the duration of the
  configured staleness delta. This helps to persist and evict head chunk of
  stale series more quickly.
* [ENHANCEMENT] Stricter checking of relabel config.
* [ENHANCEMENT] Cache busters for static web content.
* [ENHANCEMENT] Send Prometheus-specific user-agent header during scrapes.
* [ENHANCEMENT] Improved performance of series retention cut-off.
* [ENHANCEMENT] Mitigate impact of non-atomic sample ingestion on
  `histogram_quantile` by enforcing buckets to be monotonic.
* [ENHANCEMENT] Released binaries built with Go 1.8.1.
* [BUGFIX] Send `instance=""` with federation if `instance` not set.
* [BUGFIX] Update to new `client_golang` to get rid of unwanted quantile
  metrics in summaries.
* [BUGFIX] Introduce several additional guards against data corruption.
* [BUGFIX] Mark storage dirty and increment
  `prometheus_local_storage_persist_errors_total` on all relevant errors.
* [BUGFIX] Propagate storage errors as 500 in the HTTP API.
* [BUGFIX] Fix int64 overflow in timestamps in the HTTP API.
* [BUGFIX] Fix deadlock in Zookeeper SD.
* [BUGFIX] Fix fuzzy search problems in the web-UI auto-completion.

## 1.5.3 / 2017-05-11

* [BUGFIX] Fix potential memory leak in Kubernetes service discovery

## 1.5.2 / 2017-02-10

* [BUGFIX] Fix series corruption in a special case of series maintenance where
  the minimum series-file-shrink-ratio kicks in.
* [BUGFIX] Fix two panic conditions both related to processing a series
  scheduled to be quarantined.
* [ENHANCEMENT] Binaries built with Go1.7.5.

## 1.5.1 / 2017-02-07

* [BUGFIX] Don't lose fully persisted memory series during checkpointing.
* [BUGFIX] Fix intermittently failing relabeling.
* [BUGFIX] Make `-storage.local.series-file-shrink-ratio` work.
* [BUGFIX] Remove race condition from TestLoop.

## 1.5.0 / 2017-01-23

* [CHANGE] Use lexicographic order to sort alerts by name.
* [FEATURE] Add Joyent Triton discovery.
* [FEATURE] Add scrape targets and alertmanager targets API.
* [FEATURE] Add various persistence related metrics.
* [FEATURE] Add various query engine related metrics.
* [FEATURE] Add ability to limit scrape samples, and related metrics.
* [FEATURE] Add labeldrop and labelkeep relabelling actions.
* [FEATURE] Display current working directory on status-page.
* [ENHANCEMENT] Strictly use ServiceAccount for in cluster configuration on Kubernetes.
* [ENHANCEMENT] Various performance and memory-management improvements.
* [BUGFIX] Fix basic auth for alertmanagers configured via flag.
* [BUGFIX] Don't panic on decoding corrupt data.
* [BUGFIX] Ignore dotfiles in data directory.
* [BUGFIX] Abort on intermediate federation errors.

## 1.4.1 / 2016-11-28

* [BUGFIX] Fix Consul service discovery

## 1.4.0 / 2016-11-25

* [FEATURE] Allow configuring Alertmanagers via service discovery
* [FEATURE] Display used Alertmanagers on runtime page in the UI
* [FEATURE] Support profiles in AWS EC2 service discovery configuration
* [ENHANCEMENT] Remove duplicated logging of Kubernetes client errors
* [ENHANCEMENT] Add metrics about Kubernetes service discovery
* [BUGFIX] Update alert annotations on re-evaluation
* [BUGFIX] Fix export of group modifier in PromQL queries
* [BUGFIX] Remove potential deadlocks in several service discovery implementations
* [BUGFIX] Use proper float64 modulo in PromQL `%` binary operations
* [BUGFIX] Fix crash bug in Kubernetes service discovery

## 1.3.1 / 2016-11-04

This bug-fix release pulls in the fixes from the 1.2.3 release.

* [BUGFIX] Correctly handle empty Regex entry in relabel config.
* [BUGFIX] MOD (`%`) operator doesn't panic with small floating point numbers.
* [BUGFIX] Updated miekg/dns vendoring to pick up upstream bug fixes.
* [ENHANCEMENT] Improved DNS error reporting.

## 1.2.3 / 2016-11-04

Note that this release is chronologically after 1.3.0.

* [BUGFIX] Correctly handle end time before start time in range queries.
* [BUGFIX] Error on negative `-storage.staleness-delta`
* [BUGFIX] Correctly handle empty Regex entry in relabel config.
* [BUGFIX] MOD (`%`) operator doesn't panic with small floating point numbers.
* [BUGFIX] Updated miekg/dns vendoring to pick up upstream bug fixes.
* [ENHANCEMENT] Improved DNS error reporting.

## 1.3.0 / 2016-11-01

This is a breaking change to the Kubernetes service discovery.

* [CHANGE] Rework Kubernetes SD.
* [FEATURE] Add support for interpolating `target_label`.
* [FEATURE] Add GCE metadata as Prometheus meta labels.
* [ENHANCEMENT] Add EC2 SD metrics.
* [ENHANCEMENT] Add Azure SD metrics.
* [ENHANCEMENT] Add fuzzy search to `/graph` textarea.
* [ENHANCEMENT] Always show instance labels on target page.
* [BUGFIX] Validate query end time is not before start time.
* [BUGFIX] Error on negative `-storage.staleness-delta`

## 1.2.2 / 2016-10-30

* [BUGFIX] Correctly handle on() in alerts.
* [BUGFIX] UI: Deal properly with aborted requests.
* [BUGFIX] UI: Decode URL query parameters properly.
* [BUGFIX] Storage: Deal better with data corruption (non-monotonic timestamps).
* [BUGFIX] Remote storage: Re-add accidentally removed timeout flag.
* [BUGFIX] Updated a number of vendored packages to pick up upstream bug fixes.

## 1.2.1 / 2016-10-10

* [BUGFIX] Count chunk evictions properly so that the server doesn't
  assume it runs out of memory and subsequently throttles ingestion.
* [BUGFIX] Use Go1.7.1 for prebuilt binaries to fix issues on MacOS Sierra.

## 1.2.0 / 2016-10-07

* [FEATURE] Cleaner encoding of query parameters in `/graph` URLs.
* [FEATURE] PromQL: Add `minute()` function.
* [FEATURE] Add GCE service discovery.
* [FEATURE] Allow any valid UTF-8 string as job name.
* [FEATURE] Allow disabling local storage.
* [FEATURE] EC2 service discovery: Expose `ec2_instance_state`.
* [ENHANCEMENT] Various performance improvements in local storage.
* [BUGFIX] Zookeeper service discovery: Remove deleted nodes.
* [BUGFIX] Zookeeper service discovery: Resync state after Zookeeper failure.
* [BUGFIX] Remove JSON from HTTP Accept header.
* [BUGFIX] Fix flag validation of Alertmanager URL.
* [BUGFIX] Fix race condition on shutdown.
* [BUGFIX] Do not fail Consul discovery on Prometheus startup when Consul
  is down.
* [BUGFIX] Handle NaN in `changes()` correctly.
* [CHANGE] **Experimental** remote write path: Remove use of gRPC.
* [CHANGE] **Experimental** remote write path: Configuration via config file
  rather than command line flags.
* [FEATURE] **Experimental** remote write path: Add HTTP basic auth and TLS.
* [FEATURE] **Experimental** remote write path: Support for relabelling.

## 1.1.3 / 2016-09-16

* [ENHANCEMENT] Use golang-builder base image for tests in CircleCI.
* [ENHANCEMENT] Added unit tests for federation.
* [BUGFIX] Correctly de-dup metric families in federation output.

## 1.1.2 / 2016-09-08

* [BUGFIX] Allow label names that coincide with keywords.

## 1.1.1 / 2016-09-07

* [BUGFIX] Fix IPv6 escaping in service discovery integrations
* [BUGFIX] Fix default scrape port assignment for IPv6

## 1.1.0 / 2016-09-03

* [FEATURE] Add `quantile` and `quantile_over_time`.
* [FEATURE] Add `stddev_over_time` and `stdvar_over_time`.
* [FEATURE] Add various time and date functions.
* [FEATURE] Added `toUpper` and `toLower` formatting to templates.
* [FEATURE] Allow relabeling of alerts.
* [FEATURE] Allow URLs in targets defined via a JSON file.
* [FEATURE] Add idelta function.
* [FEATURE] 'Remove graph' button on the /graph page.
* [FEATURE] Kubernetes SD: Add node name and host IP to pod discovery.
* [FEATURE] New remote storage write path. EXPERIMENTAL!
* [ENHANCEMENT] Improve time-series index lookups.
* [ENHANCEMENT] Forbid invalid relabel configurations.
* [ENHANCEMENT] Improved various tests.
* [ENHANCEMENT] Add crash recovery metric 'started_dirty'.
* [ENHANCEMENT] Fix (and simplify) populating series iterators.
* [ENHANCEMENT] Add job link on target page.
* [ENHANCEMENT] Message on empty Alerts page.
* [ENHANCEMENT] Various internal code refactorings and clean-ups.
* [ENHANCEMENT] Various improvements in the build system.
* [BUGFIX] Catch errors when unmarshaling delta/doubleDelta encoded chunks.
* [BUGFIX] Fix data race in lexer and lexer test.
* [BUGFIX] Trim stray whitespace from bearer token file.
* [BUGFIX] Avoid divide-by-zero panic on query_range?step=0.
* [BUGFIX] Detect invalid rule files at startup.
* [BUGFIX] Fix counter reset treatment in PromQL.
* [BUGFIX] Fix rule HTML escaping issues.
* [BUGFIX] Remove internal labels from alerts sent to AM.

## 1.0.2 / 2016-08-24

* [BUGFIX] Clean up old targets after config reload.

## 1.0.1 / 2016-07-21

* [BUGFIX] Exit with error on non-flag command-line arguments.
* [BUGFIX] Update example console templates to new HTTP API.
* [BUGFIX] Re-add logging flags.

## 1.0.0 / 2016-07-18

* [CHANGE] Remove deprecated query language keywords
* [CHANGE] Change Kubernetes SD to require specifying Kubernetes role
* [CHANGE] Use service address in Consul SD if available
* [CHANGE] Standardize all Prometheus internal metrics to second units
* [CHANGE] Remove unversioned legacy HTTP API
* [CHANGE] Remove legacy ingestion of JSON metric format
* [CHANGE] Remove deprecated `target_groups` configuration
* [FEATURE] Add binary power operation to PromQL
* [FEATURE] Add `count_values` aggregator
* [FEATURE] Add `-web.route-prefix` flag
* [FEATURE] Allow `on()`, `by()`, `without()` in PromQL with empty label sets
* [ENHANCEMENT] Make `topk/bottomk` query functions aggregators
* [BUGFIX] Fix annotations in alert rule printing
* [BUGFIX] Expand alert templating at evaluation time
* [BUGFIX] Fix edge case handling in crash recovery
* [BUGFIX] Hide testing package flags from help output

## 0.20.0 / 2016-06-15

This release contains multiple breaking changes to the configuration schema.

* [FEATURE] Allow configuring multiple Alertmanagers
* [FEATURE] Add server name to TLS configuration
* [FEATURE] Add labels for all node addresses and discover node port if available in Kubernetes SD
* [ENHANCEMENT] More meaningful configuration errors
* [ENHANCEMENT] Round scraping timestamps to milliseconds in web UI
* [ENHANCEMENT] Make number of storage fingerprint locks configurable
* [BUGFIX] Fix date parsing in console template graphs
* [BUGFIX] Fix static console files in Docker images
* [BUGFIX] Fix console JS XHR requests for IE11
* [BUGFIX] Add missing path prefix in new status page
* [CHANGE] Rename `target_groups` to `static_configs` in config files
* [CHANGE] Rename `names` to `files` in file SD configuration
* [CHANGE] Remove kubelet port config option in Kubernetes SD configuration

## 0.19.3 / 2016-06-14

* [BUGFIX] Handle Marathon apps with zero ports
* [BUGFIX] Fix startup panic in retrieval layer

## 0.19.2 / 2016-05-29

* [BUGFIX] Correctly handle `GROUP_LEFT` and `GROUP_RIGHT` without labels in
  string representation of expressions and in rules.
* [BUGFIX] Use `-web.external-url` for new status endpoints.

## 0.19.1 / 2016-05-25

* [BUGFIX] Handle service discovery panic affecting Kubernetes SD
* [BUGFIX] Fix web UI display issue in some browsers

## 0.19.0 / 2016-05-24

This version contains a breaking change to the query language. Please read
the documentation on the grouping behavior of vector matching:

<https://prometheus.io/docs/querying/operators/#vector-matching>

* [FEATURE] Add experimental Microsoft Azure service discovery
* [FEATURE] Add `ignoring` modifier for binary operations
* [FEATURE] Add pod discovery to Kubernetes service discovery
* [CHANGE] Vector matching takes grouping labels from one-side
* [ENHANCEMENT] Support time range on /api/v1/series endpoint
* [ENHANCEMENT] Partition status page into individual pages
* [BUGFIX] Fix issue of hanging target scrapes

## 0.18.0 / 2016-04-18

* [BUGFIX] Fix operator precedence in PromQL
* [BUGFIX] Never drop still open head chunk
* [BUGFIX] Fix missing 'keep_common' when printing AST node
* [CHANGE/BUGFIX] Target identity considers path and parameters additionally to host and port
* [CHANGE] Rename metric `prometheus_local_storage_invalid_preload_requests_total` to `prometheus_local_storage_non_existent_series_matches_total`
* [CHANGE] Support for old alerting rule syntax dropped
* [FEATURE] Deduplicate targets within the same scrape job
* [FEATURE] Add varbit chunk encoding (higher compression, more CPU usage – disabled by default)
* [FEATURE] Add `holt_winters` query function
* [FEATURE] Add relative complement `unless` operator to PromQL
* [ENHANCEMENT] Quarantine series file if data corruption is encountered (instead of crashing)
* [ENHANCEMENT] Validate Alertmanager URL
* [ENHANCEMENT] Use UTC for build timestamp
* [ENHANCEMENT] Improve index query performance (especially for active time series)
* [ENHANCEMENT] Instrument configuration reload duration
* [ENHANCEMENT] Instrument retrieval layer
* [ENHANCEMENT] Add Go version to `prometheus_build_info` metric

## 0.17.0 / 2016-03-02

This version no longer works with Alertmanager 0.0.4 and earlier!
The alerting rule syntax has changed as well but the old syntax is supported
up until version 0.18.

All regular expressions in PromQL are anchored now, matching the behavior of
regular expressions in config files.

* [CHANGE] Integrate with Alertmanager 0.1.0 and higher
* [CHANGE] Degraded storage mode renamed to rushed mode
* [CHANGE] New alerting rule syntax
* [CHANGE] Add label validation on ingestion
* [CHANGE] Regular expression matchers in PromQL are anchored
* [FEATURE] Add `without` aggregation modifier
* [FEATURE] Send alert resolved notifications to Alertmanager
* [FEATURE] Allow millisecond precision in configuration file
* [FEATURE] Support AirBnB's Smartstack Nerve for service discovery
* [ENHANCEMENT] Storage switches less often between regular and rushed mode.
* [ENHANCEMENT] Storage switches into rushed mode if there are too many memory chunks.
* [ENHANCEMENT] Added more storage instrumentation
* [ENHANCEMENT] Improved instrumentation of notification handler
* [BUGFIX] Do not count head chunks as chunks waiting for persistence
* [BUGFIX] Handle OPTIONS HTTP requests to the API correctly
* [BUGFIX] Parsing of ranges in PromQL fixed
* [BUGFIX] Correctly validate URL flag parameters
* [BUGFIX] Log argument parse errors
* [BUGFIX] Properly handle creation of target with bad TLS config
* [BUGFIX] Fix of checkpoint timing issue

## 0.16.2 / 2016-01-18

* [FEATURE] Multiple authentication options for EC2 discovery added
* [FEATURE] Several meta labels for EC2 discovery added
* [FEATURE] Allow full URLs in static target groups (used e.g. by the `blackbox_exporter`)
* [FEATURE] Add Graphite remote-storage integration
* [FEATURE] Create separate Kubernetes targets for services and their endpoints
* [FEATURE] Add `clamp_{min,max}` functions to PromQL
* [FEATURE] Omitted time parameter in API query defaults to now
* [ENHANCEMENT] Less frequent time series file truncation
* [ENHANCEMENT] Instrument number of  manually deleted time series
* [ENHANCEMENT] Ignore lost+found directory during storage version detection
* [CHANGE] Kubernetes `masters` renamed to `api_servers`
* [CHANGE] "Healthy" and "unhealthy" targets are now called "up" and "down" in the web UI
* [CHANGE] Remove undocumented 2nd argument of the `delta` function.
  (This is a BREAKING CHANGE for users of the undocumented 2nd argument.)
* [BUGFIX] Return proper HTTP status codes on API errors
* [BUGFIX] Fix Kubernetes authentication configuration
* [BUGFIX] Fix stripped OFFSET from in rule evaluation and display
* [BUGFIX] Do not crash on failing Consul SD initialization
* [BUGFIX] Revert changes to metric auto-completion
* [BUGFIX] Add config overflow validation for TLS configuration
* [BUGFIX] Skip already watched Zookeeper nodes in serverset SD
* [BUGFIX] Don't federate stale samples
* [BUGFIX] Move NaN to end of result for `topk/bottomk/sort/sort_desc/min/max`
* [BUGFIX] Limit extrapolation of `delta/rate/increase`
* [BUGFIX] Fix unhandled error in rule evaluation

Some changes to the Kubernetes service discovery were integration since
it was released as a beta feature.

## 0.16.1 / 2015-10-16

* [FEATURE] Add `irate()` function.
* [ENHANCEMENT] Improved auto-completion in expression browser.
* [CHANGE] Kubernetes SD moves node label to instance label.
* [BUGFIX] Escape regexes in console templates.

## 0.16.0 / 2015-10-09

BREAKING CHANGES:

* Release tarballs now contain the built binaries in a nested directory.
* The `hash_mod` relabeling action now uses MD5 hashes instead of FNV hashes to
  achieve a better distribution.
* The DNS-SD meta label `__meta_dns_srv_name` was renamed to `__meta_dns_name`
  to reflect support for DNS record types other than `SRV`.
* The default full refresh interval for the file-based service discovery has been
  increased from 30 seconds to 5 minutes.
* In relabeling, parts of a source label that weren't matched by
  the specified regular expression are no longer included in the replacement
  output.
* Queries no longer interpolate between two data points. Instead, the resulting
  value will always be the latest value before the evaluation query timestamp.
* Regular expressions supplied via the configuration are now anchored to match
  full strings instead of substrings.
* Global labels are not appended upon storing time series anymore. Instead,
  they are only appended when communicating with external systems
  (Alertmanager, remote storages, federation). They have thus also been renamed
  from `global.labels` to `global.external_labels`.
* The names and units of metrics related to remote storage sample appends have
  been changed.
* The experimental support for writing to InfluxDB has been updated to work
  with InfluxDB 0.9.x. 0.8.x versions of InfluxDB are not supported anymore.
* Escape sequences in double- and single-quoted string literals in rules or query
  expressions are now interpreted like escape sequences in Go string literals
  (<https://golang.org/ref/spec#String_literals>).

Future breaking changes / deprecated features:

* The `delta()` function had an undocumented optional second boolean argument
  to make it behave like `increase()`. This second argument will be removed in
  the future. Migrate any occurrences of `delta(x, 1)` to use `increase(x)`
  instead.
* Support for filter operators between two scalar values (like `2 > 1`) will be
  removed in the future. These will require a `bool` modifier on the operator,
  e.g.  `2 > bool 1`.

All changes:

* [CHANGE] Renamed `global.labels` to `global.external_labels`.
* [CHANGE] Vendoring is now done via govendor instead of godep.
* [CHANGE] Change web UI root page to show the graphing interface instead of
  the server status page.
* [CHANGE] Append global labels only when communicating with external systems
  instead of storing them locally.
* [CHANGE] Change all regexes in the configuration to do full-string matches
  instead of substring matches.
* [CHANGE] Remove interpolation of vector values in queries.
* [CHANGE] For alert `SUMMARY`/`DESCRIPTION` template fields, cast the alert
  value to `float64` to work with common templating functions.
* [CHANGE] In relabeling, don't include unmatched source label parts in the
  replacement.
* [CHANGE] Change default full refresh interval for the file-based service
  discovery from 30 seconds to 5 minutes.
* [CHANGE] Rename the DNS-SD meta label `__meta_dns_srv_name` to
  `__meta_dns_name` to reflect support for other record types than `SRV`.
* [CHANGE] Release tarballs now contain the binaries in a nested directory.
* [CHANGE] Update InfluxDB write support to work with InfluxDB 0.9.x.
* [FEATURE] Support full "Go-style" escape sequences in strings and add raw
  string literals.
* [FEATURE] Add EC2 service discovery support.
* [FEATURE] Allow configuring TLS options in scrape configurations.
* [FEATURE] Add instrumentation around configuration reloads.
* [FEATURE] Add `bool` modifier to comparison operators to enable boolean
  (`0`/`1`) output instead of filtering.
* [FEATURE] In Zookeeper serverset discovery, provide `__meta_serverset_shard`
  label with the serverset shard number.
* [FEATURE] Provide `__meta_consul_service_id` meta label in Consul service
  discovery.
* [FEATURE] Allow scalar expressions in recording rules to enable use cases
  such as building constant metrics.
* [FEATURE] Add `label_replace()` and `vector()` query language functions.
* [FEATURE] In Consul service discovery, fill in the `__meta_consul_dc`
  datacenter label from the Consul agent when it's not set in the Consul SD
  config.
* [FEATURE] Scrape all services upon empty services list in Consul service
  discovery.
* [FEATURE] Add `labelmap` relabeling action to map a set of input labels to a
  set of output labels using regular expressions.
* [FEATURE] Introduce `__tmp` as a relabeling label prefix that is guaranteed
  to not be used by Prometheus internally.
* [FEATURE] Kubernetes-based service discovery.
* [FEATURE] Marathon-based service discovery.
* [FEATURE] Support multiple series names in console graphs JavaScript library.
* [FEATURE] Allow reloading configuration via web handler at `/-/reload`.
* [FEATURE] Updates to promtool to reflect new Prometheus configuration
  features.
* [FEATURE] Add `proxy_url` parameter to scrape configurations to enable use of
  proxy servers.
* [FEATURE] Add console templates for Prometheus itself.
* [FEATURE] Allow relabeling the protocol scheme of targets.
* [FEATURE] Add `predict_linear()` query language function.
* [FEATURE] Support for authentication using bearer tokens, client certs, and
  CA certs.
* [FEATURE] Implement unary expressions for vector types (`-foo`, `+foo`).
* [FEATURE] Add console templates for the SNMP exporter.
* [FEATURE] Make it possible to relabel target scrape query parameters.
* [FEATURE] Add support for `A` and `AAAA` records in DNS service discovery.
* [ENHANCEMENT] Fix several flaky tests.
* [ENHANCEMENT] Switch to common routing package.
* [ENHANCEMENT] Use more resilient metric decoder.
* [ENHANCEMENT] Update vendored dependencies.
* [ENHANCEMENT] Add compression to more HTTP handlers.
* [ENHANCEMENT] Make -web.external-url flag help string more verbose.
* [ENHANCEMENT] Improve metrics around remote storage queues.
* [ENHANCEMENT] Use Go 1.5.1 instead of Go 1.4.2 in builds.
* [ENHANCEMENT] Update the architecture diagram in the `README.md`.
* [ENHANCEMENT] Time out sample appends in retrieval layer if the storage is
  backlogging.
* [ENHANCEMENT] Make `hash_mod` relabeling action use MD5 instead of FNV to
  enable better hash distribution.
* [ENHANCEMENT] Better tracking of targets between same service discovery
  mechanisms in one scrape configuration.
* [ENHANCEMENT] Handle parser and query evaluation runtime panics more
  gracefully.
* [ENHANCEMENT] Add IDs to H2 tags on status page to allow anchored linking.
* [BUGFIX] Fix watching multiple paths with Zookeeper serverset discovery.
* [BUGFIX] Fix high CPU usage on configuration reload.
* [BUGFIX] Fix disappearing `__params` on configuration reload.
* [BUGFIX] Make `labelmap` action available through configuration.
* [BUGFIX] Fix direct access of protobuf fields.
* [BUGFIX] Fix panic on Consul request error.
* [BUGFIX] Redirect of graph endpoint for prefixed setups.
* [BUGFIX] Fix series file deletion behavior when purging archived series.
* [BUGFIX] Fix error checking and logging around checkpointing.
* [BUGFIX] Fix map initialization in target manager.
* [BUGFIX] Fix draining of file watcher events in file-based service discovery.
* [BUGFIX] Add `POST` handler for `/debug` endpoints to fix CPU profiling.
* [BUGFIX] Fix several flaky tests.
* [BUGFIX] Fix busylooping in case a scrape configuration has no target
  providers defined.
* [BUGFIX] Fix exit behavior of static target provider.
* [BUGFIX] Fix configuration reloading loop upon shutdown.
* [BUGFIX] Add missing check for nil expression in expression parser.
* [BUGFIX] Fix error handling bug in test code.
* [BUGFIX] Fix Consul port meta label.
* [BUGFIX] Fix lexer bug that treated non-Latin Unicode digits as digits.
* [CLEANUP] Remove obsolete federation example from console templates.
* [CLEANUP] Remove duplicated Bootstrap JS inclusion on graph page.
* [CLEANUP] Switch to common log package.
* [CLEANUP] Update build environment scripts and Makefiles to work better with
  native Go build mechanisms and new Go 1.5 experimental vendoring support.
* [CLEANUP] Remove logged notice about 0.14.x configuration file format change.
* [CLEANUP] Move scrape-time metric label modification into SampleAppenders.
* [CLEANUP] Switch from `github.com/client_golang/model` to
  `github.com/common/model` and related type cleanups.
* [CLEANUP] Switch from `github.com/client_golang/extraction` to
  `github.com/common/expfmt` and related type cleanups.
* [CLEANUP] Exit Prometheus when the web server encounters a startup error.
* [CLEANUP] Remove non-functional alert-silencing links on alerting page.
* [CLEANUP] General cleanups to comments and code, derived from `golint`,
  `go vet`, or otherwise.
* [CLEANUP] When entering crash recovery, tell users how to cleanly shut down
  Prometheus.
* [CLEANUP] Remove internal support for multi-statement queries in query engine.
* [CLEANUP] Update AUTHORS.md.
* [CLEANUP] Don't warn/increment metric upon encountering equal timestamps for
  the same series upon append.
* [CLEANUP] Resolve relative paths during configuration loading.

## 0.15.1 / 2015-07-27

* [BUGFIX] Fix vector matching behavior when there is a mix of equality and
  non-equality matchers in a vector selector and one matcher matches no series.
* [ENHANCEMENT] Allow overriding `GOARCH` and `GOOS` in Makefile.INCLUDE.
* [ENHANCEMENT] Update vendored dependencies.

## 0.15.0 / 2015-07-21

BREAKING CHANGES:

* Relative paths for rule files are now evaluated relative to the config file.
* External reachability flags (`-web.*`) consolidated.
* The default storage directory has been changed from `/tmp/metrics`
  to `data` in the local directory.
* The `rule_checker` tool has been replaced by `promtool` with
  different flags and more functionality.
* Empty labels are now removed upon ingestion into the
  storage. Matching empty labels is now equivalent to matching unset
  labels (`mymetric{label=""}` now matches series that don't have
  `label` set at all).
* The special `__meta_consul_tags` label in Consul service discovery
  now starts and ends with tag separators to enable easier regex
  matching.
* The default scrape interval has been changed back from 1 minute to
  10 seconds.

All changes:

* [CHANGE] Change default storage directory to `data` in the current
  working directory.
* [CHANGE] Consolidate external reachability flags (`-web.*`)into one.
* [CHANGE] Deprecate `keeping_extra` modifier keyword, rename it to
  `keep_common`.
* [CHANGE] Improve label matching performance and treat unset labels
  like empty labels in label matchers.
* [CHANGE] Remove `rule_checker` tool and add generic `promtool` CLI
  tool which allows checking rules and configuration files.
* [CHANGE] Resolve rule files relative to config file.
* [CHANGE] Restore default ScrapeInterval of 1 minute instead of 10 seconds.
* [CHANGE] Surround `__meta_consul_tags` value with tag separators.
* [CHANGE] Update node disk console for new filesystem labels.
* [FEATURE] Add Consul's `ServiceAddress`, `Address`, and `ServicePort` as
  meta labels to enable setting a custom scrape address if needed.
* [FEATURE] Add `hashmod` relabel action to allow for horizontal
  sharding of Prometheus servers.
* [FEATURE] Add `honor_labels` scrape configuration option to not
  overwrite any labels exposed by the target.
* [FEATURE] Add basic federation support on `/federate`.
* [FEATURE] Add optional `RUNBOOK` field to alert statements.
* [FEATURE] Add pre-relabel target labels to status page.
* [FEATURE] Add version information endpoint under `/version`.
* [FEATURE] Added initial stable API version 1 under `/api/v1`,
  including ability to delete series and query more metadata.
* [FEATURE] Allow configuring query parameters when scraping metrics endpoints.
* [FEATURE] Allow deleting time series via the new v1 API.
* [FEATURE] Allow individual ingested metrics to be relabeled.
* [FEATURE] Allow loading rule files from an entire directory.
* [FEATURE] Allow scalar expressions in range queries, improve error messages.
* [FEATURE] Support Zookeeper Serversets as a service discovery mechanism.
* [ENHANCEMENT] Add circleci yaml for Dockerfile test build.
* [ENHANCEMENT] Always show selected graph range, regardless of available data.
* [ENHANCEMENT] Change expression input field to multi-line textarea.
* [ENHANCEMENT] Enforce strict monotonicity of time stamps within a series.
* [ENHANCEMENT] Export build information as metric.
* [ENHANCEMENT] Improve UI of `/alerts` page.
* [ENHANCEMENT] Improve display of target labels on status page.
* [ENHANCEMENT] Improve initialization and routing functionality of web service.
* [ENHANCEMENT] Improve target URL handling and display.
* [ENHANCEMENT] New dockerfile using alpine-glibc base image and make.
* [ENHANCEMENT] Other minor fixes.
* [ENHANCEMENT] Preserve alert state across reloads.
* [ENHANCEMENT] Prettify flag help output even more.
* [ENHANCEMENT] README.md updates.
* [ENHANCEMENT] Raise error on unknown config parameters.
* [ENHANCEMENT] Refine v1 HTTP API output.
* [ENHANCEMENT] Show original configuration file contents on status
  page instead of serialized YAML.
* [ENHANCEMENT] Start HUP signal handler earlier to not exit upon HUP
  during startup.
* [ENHANCEMENT] Updated vendored dependencies.
* [BUGFIX] Do not panic in `StringToDuration()` on wrong duration unit.
* [BUGFIX] Exit on invalid rule files on startup.
* [BUGFIX] Fix a regression in the `.Path` console template variable.
* [BUGFIX] Fix chunk descriptor loading.
* [BUGFIX] Fix consoles "Prometheus" link to point to /
* [BUGFIX] Fix empty configuration file cases
* [BUGFIX] Fix float to int conversions in chunk encoding, which were
  broken for some architectures.
* [BUGFIX] Fix overflow detection for serverset config.
* [BUGFIX] Fix race conditions in retrieval layer.
* [BUGFIX] Fix shutdown deadlock in Consul SD code.
* [BUGFIX] Fix the race condition targets in the Makefile.
* [BUGFIX] Fix value display error in web console.
* [BUGFIX] Hide authentication credentials in config `String()` output.
* [BUGFIX] Increment dirty counter metric in storage only if
  `setDirty(true)` is called.
* [BUGFIX] Periodically refresh services in Consul to recover from
  missing events.
* [BUGFIX] Prevent overwrite of default global config when loading a
  configuration.
* [BUGFIX] Properly lex `\r` as whitespace in expression language.
* [BUGFIX] Validate label names in JSON target groups.
* [BUGFIX] Validate presence of regex field in relabeling configurations.
* [CLEANUP] Clean up initialization of remote storage queues.
* [CLEANUP] Fix `go vet` and `golint` violations.
* [CLEANUP] General cleanup of rules and query language code.
* [CLEANUP] Improve and simplify Dockerfile build steps.
* [CLEANUP] Improve and simplify build infrastructure, use go-bindata
  for web assets. Allow building without git.
* [CLEANUP] Move all utility packages into common `util` subdirectory.
* [CLEANUP] Refactor main, flag handling, and web package.
* [CLEANUP] Remove unused methods from `Rule` interface.
* [CLEANUP] Simplify default config handling.
* [CLEANUP] Switch human-readable times on web UI to UTC.
* [CLEANUP] Use `templates.TemplateExpander` for all page templates.
* [CLEANUP] Use new v1 HTTP API for querying and graphing.

## 0.14.0 / 2015-06-01

* [CHANGE] Configuration format changed and switched to YAML.
  (See the provided [migration tool](https://github.com/prometheus/migrate/releases).)
* [ENHANCEMENT] Redesign of state-preserving target discovery.
* [ENHANCEMENT] Allow specifying scrape URL scheme and basic HTTP auth for non-static targets.
* [FEATURE] Allow attaching meaningful labels to targets via relabeling.
* [FEATURE] Configuration/rule reloading at runtime.
* [FEATURE] Target discovery via file watches.
* [FEATURE] Target discovery via Consul.
* [ENHANCEMENT] Simplified binary operation evaluation.
* [ENHANCEMENT] More stable component initialization.
* [ENHANCEMENT] Added internal expression testing language.
* [BUGFIX] Fix graph links with path prefix.
* [ENHANCEMENT] Allow building from source without git.
* [ENHANCEMENT] Improve storage iterator performance.
* [ENHANCEMENT] Change logging output format and flags.
* [BUGFIX] Fix memory alignment bug for 32bit systems.
* [ENHANCEMENT] Improve web redirection behavior.
* [ENHANCEMENT] Allow overriding default hostname for Prometheus URLs.
* [BUGFIX] Fix double slash in URL sent to alertmanager.
* [FEATURE] Add resets() query function to count counter resets.
* [FEATURE] Add changes() query function to count the number of times a gauge changed.
* [FEATURE] Add increase() query function to calculate a counter's increase.
* [ENHANCEMENT] Limit retrievable samples to the storage's retention window.

## 0.13.4 / 2015-05-23

* [BUGFIX] Fix a race while checkpointing fingerprint mappings.

## 0.13.3 / 2015-05-11

* [BUGFIX] Handle fingerprint collisions properly.
* [CHANGE] Comments in rules file must start with `#`. (The undocumented `//`
  and `/*...*/` comment styles are no longer supported.)
* [ENHANCEMENT] Switch to custom expression language parser and evaluation
  engine, which generates better error messages, fixes some parsing edge-cases,
  and enables other future enhancements (like the ones below).
* [ENHANCEMENT] Limit maximum number of concurrent queries.
* [ENHANCEMENT] Terminate running queries during shutdown.

## 0.13.2 / 2015-05-05

* [MAINTENANCE] Updated vendored dependencies to their newest versions.
* [MAINTENANCE] Include rule_checker and console templates in release tarball.
* [BUGFIX] Sort NaN as the lowest value.
* [ENHANCEMENT] Add square root, stddev and stdvar functions.
* [BUGFIX] Use scrape_timeout for scrape timeout, not scrape_interval.
* [ENHANCEMENT] Improve chunk and chunkDesc loading, increase performance when
  reading from disk.
* [BUGFIX] Show correct error on wrong DNS response.

## 0.13.1 / 2015-04-09

* [BUGFIX] Treat memory series with zero chunks correctly in series maintenance.
* [ENHANCEMENT] Improve readability of usage text even more.

## 0.13.0 / 2015-04-08

* [ENHANCEMENT] Double-delta encoding for chunks, saving typically 40% of
  space, both in RAM and on disk.
* [ENHANCEMENT] Redesign of chunk persistence queuing, increasing performance
  on spinning disks significantly.
* [ENHANCEMENT] Redesign of sample ingestion, increasing ingestion performance.
* [FEATURE] Added ln, log2, log10 and exp functions to the query language.
* [FEATURE] Experimental write support to InfluxDB.
* [FEATURE] Allow custom timestamps in instant query API.
* [FEATURE] Configurable path prefix for URLs to support proxies.
* [ENHANCEMENT] Increase of rule_checker CLI usability.
* [CHANGE] Show special float values as gaps.
* [ENHANCEMENT] Made usage output more readable.
* [ENHANCEMENT] Increased resilience of the storage against data corruption.
* [ENHANCEMENT] Various improvements around chunk encoding.
* [ENHANCEMENT] Nicer formatting of target health table on /status.
* [CHANGE] Rename UNREACHABLE to UNHEALTHY, ALIVE to HEALTHY.
* [BUGFIX] Strip trailing slash in alertmanager URL.
* [BUGFIX] Avoid +InfYs and similar, just display +Inf.
* [BUGFIX] Fixed HTML-escaping at various places.
* [BUGFIX] Fixed special value handling in division and modulo of the query
  language.
* [BUGFIX] Fix embed-static.sh.
* [CLEANUP] Added initial HTTP API tests.
* [CLEANUP] Misc. other code cleanups.
* [MAINTENANCE] Updated vendored dependencies to their newest versions.

## 0.12.0 / 2015-03-04

* [CHANGE] Use client_golang v0.3.1. THIS CHANGES FINGERPRINTING AND INVALIDATES
  ALL PERSISTED FINGERPRINTS. You have to wipe your storage to use this or
  later versions. There is a version guard in place that will prevent you to
  run Prometheus with the stored data of an older Prometheus.
* [BUGFIX] The change above fixes a weakness in the fingerprinting algorithm.
* [ENHANCEMENT] The change above makes fingerprinting faster and less allocation
  intensive.
* [FEATURE] OR operator and vector matching options. See docs for details.
* [ENHANCEMENT] Scientific notation and special float values (Inf, NaN) now
  supported by the expression language.
* [CHANGE] Dockerfile makes Prometheus use the Docker volume to store data
  (rather than /tmp/metrics).
* [CHANGE] Makefile uses Go 1.4.2.

## 0.11.1 / 2015-02-27

* [BUGFIX] Make series maintenance complete again. (Ever since 0.9.0rc4,
  or commit 0851945, series would not be archived, chunk descriptors would
  not be evicted, and stale head chunks would never be closed. This happened
  due to accidental deletion of a line calling a (well tested :) function.
* [BUGFIX] Do not double count head chunks read from checkpoint on startup.
  Also fix a related but less severe bug in counting chunk descriptors.
* [BUGFIX] Check last time in head chunk for head chunk timeout, not first.
* [CHANGE] Update vendoring due to vendoring changes in client_golang.
* [CLEANUP] Code cleanups.
* [ENHANCEMENT] Limit the number of 'dirty' series counted during checkpointing.

## 0.11.0 / 2015-02-23

* [FEATURE] Introduce new metric type Histogram with server-side aggregation.
* [FEATURE] Add offset operator.
* [FEATURE] Add floor, ceil and round functions.
* [CHANGE] Change instance identifiers to be host:port.
* [CHANGE] Dependency management and vendoring changed/improved.
* [CHANGE] Flag name changes to create consistency between various Prometheus
  binaries.
* [CHANGE] Show unlimited number of metrics in autocomplete.
* [CHANGE] Add query timeout.
* [CHANGE] Remove labels on persist error counter.
* [ENHANCEMENT] Various performance improvements for sample ingestion.
* [ENHANCEMENT] Various Makefile improvements.
* [ENHANCEMENT] Various console template improvements, including
  proof-of-concept for federation via console templates.
* [ENHANCEMENT] Fix graph JS glitches and simplify graphing code.
* [ENHANCEMENT] Dramatically decrease resources for file embedding.
* [ENHANCEMENT] Crash recovery saves lost series data in 'orphaned' directory.
* [BUGFIX] Fix aggregation grouping key calculation.
* [BUGFIX] Fix Go download path for various architectures.
* [BUGFIX] Fixed the link of the Travis build status image.
* [BUGFIX] Fix Rickshaw/D3 version mismatch.
* [CLEANUP] Various code cleanups.

## 0.10.0 / 2015-01-26

* [CHANGE] More efficient JSON result format in query API. This requires
  up-to-date versions of PromDash and prometheus_cli, too.
* [ENHANCEMENT] Excluded non-minified Bootstrap assets and the Bootstrap maps
  from embedding into the binary. Those files are only used for debugging,
  and then you can use -web.use-local-assets. By including fewer files, the
  RAM usage during compilation is much more manageable.
* [ENHANCEMENT] Help link points to <https://prometheus.github.io> now.
* [FEATURE] Consoles for haproxy and cloudwatch.
* [BUGFIX] Several fixes to graphs in consoles.
* [CLEANUP] Removed a file size check that did not check anything.

## 0.9.0 / 2015-01-23

* [CHANGE] Reworked command line flags, now more consistent and taking into
  account needs of the new storage backend (see below).
* [CHANGE] Metric names are dropped after certain transformations.
* [CHANGE] Changed partitioning of summary metrics exported by Prometheus.
* [CHANGE] Got rid of Gerrit as a review tool.
* [CHANGE] 'Tabular' view now the default (rather than 'Graph') to avoid
  running very expensive queries accidentally.
* [CHANGE] On-disk format for stored samples changed. For upgrading, you have
  to nuke your old files completely. See "Complete rewrite of the storage
* [CHANGE] Removed 2nd argument from `delta`.
* [FEATURE] Added a `deriv` function.
* [FEATURE] Console templates.
* [FEATURE] Added `absent` function.
* [FEATURE] Allow omitting the metric name in queries.
* [BUGFIX] Removed all known race conditions.
* [BUGFIX] Metric mutations now handled correctly in all cases.
* [ENHANCEMENT] Proper double-start protection.
* [ENHANCEMENT] Complete rewrite of the storage layer. Benefits include:
  * Better query performance.
  * More samples in less RAM.
  * Better memory management.
  * Scales up to millions of time series and thousands of samples ingested
    per second.
  * Purging of obsolete samples much cleaner now, up to completely
    "forgetting" obsolete time series.
  * Proper instrumentation to diagnose the storage layer with... well...
    Prometheus.
  * Pure Go implementation, no need for cgo and shared C libraries anymore.
  * Better concurrency.
* [ENHANCEMENT] Copy-on-write semantics in the AST layer.
* [ENHANCEMENT] Switched from Go 1.3 to Go 1.4.
* [ENHANCEMENT] Vendored external dependencies with godeps.
* [ENHANCEMENT] Numerous Web UI improvements, moved to Bootstrap3 and
  Rickshaw 1.5.1.
* [ENHANCEMENT] Improved Docker integration.
* [ENHANCEMENT] Simplified the Makefile contraption.
* [CLEANUP] Put meta-data files into proper shape (LICENSE, README.md etc.)
* [CLEANUP] Removed all legitimate 'go vet' and 'golint' warnings.
* [CLEANUP] Removed dead code.

## 0.8.0 / 2014-09-04

* [ENHANCEMENT] Stagger scrapes to spread out load.
* [BUGFIX] Correctly quote HTTP Accept header.

## 0.7.0 / 2014-08-06

* [FEATURE] Added new functions: abs(), topk(), bottomk(), drop_common_labels().
* [FEATURE] Let console templates get graph links from expressions.
* [FEATURE] Allow console templates to dynamically include other templates.
* [FEATURE] Template consoles now have access to their URL.
* [BUGFIX] Fixed time() function to return evaluation time, not wallclock time.
* [BUGFIX] Fixed HTTP connection leak when targets returned a non-200 status.
* [BUGFIX] Fixed link to console templates in UI.
* [PERFORMANCE] Removed extra memory copies while scraping targets.
* [ENHANCEMENT] Switched from Go 1.2.1 to Go 1.3.
* [ENHANCEMENT] Made metrics exported by Prometheus itself more consistent.
* [ENHANCEMENT] Removed incremental backoffs for unhealthy targets.
* [ENHANCEMENT] Dockerfile also builds Prometheus support tools now.

## 0.6.0 / 2014-06-30

* [FEATURE] Added console and alert templates support, along with various template functions.
* [PERFORMANCE] Much faster and more memory-efficient flushing to disk.
* [ENHANCEMENT] Query results are now only logged when debugging.
* [ENHANCEMENT] Upgraded to new Prometheus client library for exposing metrics.
* [BUGFIX] Samples are now kept in memory until fully flushed to disk.
* [BUGFIX] Non-200 target scrapes are now treated as an error.
* [BUGFIX] Added installation step for missing dependency to Dockerfile.
* [BUGFIX] Removed broken and unused "User Dashboard" link.

## 0.5.0 / 2014-05-28

* [BUGFIX] Fixed next retrieval time display on status page.
* [BUGFIX] Updated some variable references in tools subdir.
* [FEATURE] Added support for scraping metrics via the new text format.
* [PERFORMANCE] Improved label matcher performance.
* [PERFORMANCE] Removed JSON indentation in query API, leading to smaller response sizes.
* [ENHANCEMENT] Added internal check to verify temporal order of streams.
* [ENHANCEMENT] Some internal refactorings.

## 0.4.0 / 2014-04-17

* [FEATURE] Vectors and scalars may now be reversed in binary operations (`<scalar> <binop> <vector>`).
* [FEATURE] It's possible to shutdown Prometheus via a `/-/quit` web endpoint now.
* [BUGFIX] Fix for a deadlock race condition in the memory storage.
* [BUGFIX] Mac OS X build fixed.
* [BUGFIX] Built from Go 1.2.1, which has internal fixes to race conditions in garbage collection handling.
* [ENHANCEMENT] Internal storage interface refactoring that allows building e.g. the `rule_checker` tool without LevelDB dynamic library dependencies.
* [ENHANCEMENT] Cleanups around shutdown handling.
* [PERFORMANCE] Preparations for better memory reuse during marshaling / unmarshaling.<|MERGE_RESOLUTION|>--- conflicted
+++ resolved
@@ -2,9 +2,6 @@
 
 ## unreleased
 
-<<<<<<< HEAD
-* [BUGFIX] Clamp functions: Ignore any points with native histograms. #15169
-=======
 * [CHANGE] Scraping: Remove implicit fallback to the Prometheus text format in case of invalid/missing Content-Type and fail the scrape instead. Add ability to specify a `fallback_scrape_protocol` in the scrape config. #15136
 * [CHANGE] Remote-write: default enable_http2 to false. #15219
 * [CHANGE] Scraping: normalize "le" and "quantile" label values upon ingestion. #15164
@@ -17,7 +14,7 @@
 * [BUGFIX] PromQL: Fix stddev+stdvar aggregations to always ignore native histograms. #14941
 * [BUGFIX] PromQL: Fix stddev+stdvar aggregations to treat Infinity consistently. #14941
 * [BUGFIX] OTLP receiver: Preserve colons when generating metric names in suffix adding mode (this mode is always enabled, unless one uses Prometheus as a library). #15251
->>>>>>> 0f0deb77
+* [BUGFIX] Clamp functions: Ignore any points with native histograms. #15169
 
 ## 3.0.0-beta.1 / 2024-10-09
 
